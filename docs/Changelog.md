# Changelog

  This is the list of all noteworthy changes made in every public release of
  the tool. See README.md for the general instruction manual.

## Staying informed

Want to stay in the loop on major new features? Join our mailing list by
sending a mail to <afl-users+subscribe@googlegroups.com>.


### Version ++3.01a (release)
<<<<<<< HEAD
  - afl-fuzz
    - fix crash for very, very fast targets+systems, thanks for reporting @mhlakhani
    - switched to a faster RNG
    - added hghwng's patch for faster trace map analysis
=======
  - fix crash for very, very fast targets+systems (thanks to mhlakhani
    for reporting)
>>>>>>> c28ecbbb
  - added dummy Makefile to instrumentation/
  - afl-cc
    - allow instrumenting LLVMFuzzerTestOneInput
    - fixed endless loop for allow/blocklist lines starting with a
      comment (thanks to Zherya for reporting)
    - added AFL_LLVM_INSTRUMENT option NATIVE for native clang pc-guard support
      (less performant than our own)


### Version ++3.00c (release)
  - llvm_mode/ and gcc_plugin/ moved to instrumentation/
  - examples/ renamed to utils/
  - moved libdislocator, libtokencap and qdbi_mode to utils/
  - all compilers combined to afl-cc which emulates the previous ones
  - afl-llvm/gcc-rt.o merged into afl-compiler-rt.o
  - afl-fuzz
    - not specifying -M or -S will now auto-set "-S default"
    - deterministic fuzzing is now disabled by default and can be enabled with
      -D. It is still enabled by default for -M.
    - a new seed selection was implemented that uses weighted randoms based on
      a schedule performance score, which is much better that the previous
      walk the whole queue approach. Select the old mode with -Z (auto enabled
      with -M)
    - Marcel Boehme submitted a patch that improves all AFFast schedules :)
    - the default schedule is now FAST
    - memory limits are now disabled by default, set them with -m if required
    - rpc.statsd support, for stats and charts, by Edznux, thanks a lot!
    - reading testcases from -i now descends into subdirectories
    - allow the -x command line option up to 4 times
    - loaded extras now have a duplication protection
    - If test cases are too large we do a partial read on the maximum
      supported size
    - longer seeds with the same trace information will now be ignored
      for fuzzing but still be used for splicing
    - crashing seeds are now not prohibiting a run anymore but are
      skipped - they are used for splicing, though
    - update MOpt for expanded havoc modes
    - setting the env var AFL_NO_AUTODICT will not load an LTO autodictionary
    - added NO_SPLICING compile option and makefile define
    - added INTROSPECTION make target that writes all mutations to
      out/NAME/introspection.txt
    - print special compile time options used in help output
    - when using -c cmplog, one of the childs was not killed, fixed
    - somewhere we broke -n dumb fuzzing, fixed
    - added afl_custom_describe to the custom mutator API to allow for easy
      mutation reproduction on crashing inputs
    - new env. var. AFL_NO_COLOR (or AFL_NO_COLOUR) to suppress colored
      console output (when configured with USE_COLOR and not ALWAYS_COLORED)
  - instrumentation
    - We received an enhanced gcc_plugin module from AdaCore, thank you
      very much!!
    - not overriding -Ox or -fno-unroll-loops anymore
    - we now have our own trace-pc-guard implementation. It is the same as
      -fsanitize-coverage=trace-pc-guard from llvm 12, but: it is a) inline
      and b) works from llvm 10.0.1 + onwards :)
    - new llvm pass: dict2file via AFL_LLVM_DICT2FILE, create afl-fuzz
      -x dictionary of string comparisons found during compilation
    - LTO autodict now also collects interesting cmp comparisons,
      std::string compare + find + ==, bcmp
    - fix crash in dict2file for integers > 64 bit
  - custom mutators
    - added a new custom mutator: symcc -> https://github.com/eurecom-s3/symcc/
    - added a new custom mutator: libfuzzer that integrates libfuzzer mutations
    - Our afl++ Grammar-Mutator is now better integrated into custom_mutators/
    - added INTROSPECTION support for custom modules
    - python fuzz function was not optional, fixed
    - some python mutator speed improvements
  - afl-cmin/afl-cmin.bash now search first in PATH and last in AFL_PATH
  - unicornafl synced with upstream version 1.02 (fixes, better rust bindings)
  - renamed AFL_DEBUG_CHILD_OUTPUT to AFL_DEBUG_CHILD
  - added AFL_CRASH_EXITCODE env variable to treat a child exitcode as crash


### Version ++2.68c (release)
  - added the GSoC excellent afl++ grammar mutator by Shengtuo to our
    custom_mutators/ (see custom_mutators/README.md) - or get it here:
    https://github.com/AFLplusplus/Grammar-Mutator
  - a few QOL changes for Apple and its outdated gmake
  - afl-fuzz:
    - fix for auto dictionary entries found during fuzzing to not throw out
      a -x dictionary
    - added total execs done to plot file
    - AFL_MAX_DET_EXTRAS env variable added to control the amount of
      deterministic dict entries without recompiling.
    - AFL_FORKSRV_INIT_TMOUT env variable added to control the time to wait
      for the forkserver to come up without the need to increase the overall
      timeout.
    - bugfix for cmplog that results in a heap overflow based on target data
      (thanks to the magma team for reporting!)
    - write fuzzing setup into out/fuzzer_setup (environment variables and
      command line)
  - custom mutators:
    - added afl_custom_fuzz_count/fuzz_count function to allow specifying
      the number of fuzz attempts for custom_fuzz
  - llvm_mode:
    - ported SanCov to LTO, and made it the default for LTO. better
      instrumentation locations
    - Further llvm 12 support (fast moving target like afl++ :-) )
    - deprecated LLVM SKIPSINGLEBLOCK env environment


### Version ++2.67c (release)
  - Support for improved afl++ snapshot module:
    https://github.com/AFLplusplus/AFL-Snapshot-LKM
  - Due to the instrumentation needing more memory, the initial memory sizes
    for -m have been increased
  - afl-fuzz:
     - added -F option to allow -M main fuzzers to sync to foreign fuzzers,
       e.g. honggfuzz or libfuzzer
     - added -b option to bind to a specific CPU
     - eliminated CPU affinity race condition for -S/-M runs
     - expanded havoc mode added, on no cycle finds add extra splicing and
       MOpt into the mix
     - fixed a bug in redqueen for strings and made deterministic with -s
     - Compiletime autodictionary fixes
  - llvm_mode:
     - now supports llvm 12
     - support for AFL_LLVM_ALLOWLIST/AFL_LLVM_DENYLIST (previous
       AFL_LLVM_WHITELIST and AFL_LLVM_INSTRUMENT_FILE are deprecated and
       are matched to AFL_LLVM_ALLOWLIST). The format is compatible to llvm
       sancov, and also supports function matching :)
     - added neverzero counting to trace-pc/pcgard
     - fixes for laf-intel float splitting (thanks to mark-griffin for
       reporting)
     - fixes for llvm 4.0
     - skipping ctors and ifuncs for instrumentation
     - LTO: switch default to the dynamic memory map, set AFL_LLVM_MAP_ADDR
            for a fixed map address (eg. 0x10000)
     - LTO: improved stability for persistent mode, no other instrumentation
            has that advantage
     - LTO: fixed autodict for long strings
     - LTO: laf-intel and redqueen/cmplog are now applied at link time
            to prevent llvm optimizing away the splits
     - LTO: autodictionary mode is a fixed default now
     - LTO: instrim instrumentation disabled, only classic support used
            as it is always better
     - LTO: env var AFL_LLVM_DOCUMENT_IDS=file will document which edge ID
            was given to which function during compilation
     - LTO: single block functions were not implemented by default, fixed
     - LTO: AFL_LLVM_SKIP_NEVERZERO behaviour was inversed, fixed
     - setting AFL_LLVM_LAF_SPLIT_FLOATS now activates
       AFL_LLVM_LAF_SPLIT_COMPARES
     - support for -E and -shared compilation runs
  - added honggfuzz mangle as a custom mutator in custom_mutators/honggfuzz
  - added afl-frida gum solution to examples/afl_frida (mostly imported
    from https://github.com/meme/hotwax/)
  - small fixes to afl-plot, afl-whatsup and man page creation
  - new README, added FAQ


### Version ++2.66c (release)
  - renamed the main branch on Github to "stable"
  - renamed master/slave to main/secondary
  - renamed blacklist/whitelist to ignorelist/instrumentlist ->
    AFL_LLVM_INSTRUMENT_FILE and AFL_GCC_INSTRUMENT_FILE
  - warn on deprecated environment variables
  - afl-fuzz:
     - -S secondary nodes now only sync from the main node to increase
       performance, the -M main node still syncs from everyone. Added checks
       that ensure exactly one main node is present and warn otherwise
     - Add -D after -S to force a secondary to perform deterministic fuzzing
     - If no main node is present at a sync one secondary node automatically
       becomes a temporary main node until a real main nodes shows up
     - Fixed a mayor performance issue we inherited from AFLfast
     - switched murmur2 hashing and random() for xxh3 and xoshiro256**,
       resulting in an up to 5.5% speed increase
     - Resizing the window does not crash afl-fuzz anymore
     - Ensure that the targets are killed on exit
     - fix/update to MOpt (thanks to arnow117)
     - added MOpt dictionary support from repo
     - added experimental SEEK power schedule. It is EXPLORE with ignoring
       the runtime and less focus on the length of the test case
  - llvm_mode:
    - the default instrumentation is now PCGUARD if the llvm version is >= 7,
      as it is faster and provides better coverage. The original afl
      instrumentation can be set via AFL_LLVM_INSTRUMENT=AFL. This is
      automatically done when the instrument_file list feature is used. 
    - PCGUARD mode is now even better because we made it collision free - plus
      it has a fixed map size, so it is also faster! :)
    - some targets want a ld variant for LD that is not gcc/clang but ld,
      added afl-ld-lto to solve this
    - lowered minimum required llvm version to 3.4 (except LLVMInsTrim, which
      needs 3.8.0)
    - instrument_file list feature now supports wildcards (thanks to sirmc)
    - small change to cmplog to make it work with current llvm 11-dev
    - added AFL_LLVM_LAF_ALL, sets all laf-intel settings
    - LTO instrument_files functionality rewritten, now main, _init etc functions
      need not to be listed anymore
    - fixed crash in compare-transform-pass when strcasecmp/strncasecmp was
      tried to be instrumented with LTO
    - fixed crash in cmplog with LTO
    - enable snapshot lkm also for persistent mode
  - Unicornafl
    - Added powerPC support from unicorn/next
    - rust bindings!
  - CMPLOG/Redqueen now also works for MMAP sharedmem
  - ensure shmem is released on errors
  - we moved radamsa to be a custom mutator in ./custom_mutators/. It is not
    compiled by default anymore.
  - allow running in /tmp (only unsafe with umask 0)
  - persistent mode shared memory testcase handover (instead of via
    files/stdin) - 10-100% performance increase
  - General support for 64 bit PowerPC, RiscV, Sparc etc.
  - fix afl-cmin.bash
  - slightly better performance compilation options for afl++ and targets
  - fixed afl-gcc/afl-as that could break on fast systems reusing pids in
    the same second
  - added lots of dictionaries from oss-fuzz, go-fuzz and Jakub Wilk
  - added former post_library examples to examples/custom_mutators/
  - Dockerfile upgraded to Ubuntu 20.04 Focal and installing llvm 11 and
    gcc 10 so afl-clang-lto can be build


### Version ++2.65c (release):
  - afl-fuzz:
     - AFL_MAP_SIZE was not working correctly
     - better python detection
     - an old, old bug in afl that would show negative stability in rare
       circumstances is now hopefully fixed
     - AFL_POST_LIBRARY was deprecated, use AFL_CUSTOM_MUTATOR_LIBRARY
       instead (see docs/custom_mutators.md)
  - llvm_mode:
     - afl-clang-fast/lto now do not skip single block functions. This
       behaviour can be reactivated with AFL_LLVM_SKIPSINGLEBLOCK
     - if LLVM 11 is installed the posix shm_open+mmap is used and a fixed
       address for the shared memory map is used as this increases the
       fuzzing speed
     - InsTrim now has an LTO version! :-) That is the best and fastest mode!
     - fixes to LTO mode if instrumented edges > MAP_SIZE
     - CTX and NGRAM can now be used together
     - CTX and NGRAM are now also supported in CFG/INSTRIM mode
     - AFL_LLVM_LAF_TRANSFORM_COMPARES could crash, fixed
     - added AFL_LLVM_SKIP_NEVERZERO to skip the never zero coverage counter
       implementation. For targets with few or no loops or heavily called
       functions. Gives a small performance boost.
  - qemu_mode:
    - add information on PIE/PIC load addresses for 32 bit
    - better dependency checks
  - gcc_plugin:
    - better dependency checks
  - unicorn_mode:
    - validate_crash_callback can now count non-crashing inputs as crash as well
    - better submodule handling
  - afl-showmap: fix for -Q mode
  - added examples/afl_network_proxy which allows to fuzz a target over the
    network (not fuzzing tcp/ip services but running afl-fuzz on one system
    and the target being on an embedded device)
  - added examples/afl_untracer which does a binary-only fuzzing with the
    modifications done in memory (intel32/64 and aarch64 support)
  - added examples/afl_proxy which can be easily used to fuzz and instrument
    non-standard things
  - all:
    - forkserver communication now also used for error reporting
    - fix 32 bit build options
    - make clean now leaves qemu-3.1.1.tar.xz and the unicornafl directory
      intact if in a git/svn checkout - unless "deepclean" is used


### Version ++2.64c (release):
  - llvm_mode LTO mode:
    - now requires llvm11 - but compiles all targets! :)
    - autodictionary feature added, enable with `AFL_LLVM_LTO_AUTODICTIONARY`
    - variable map size usage
  - afl-fuzz:
    - variable map size support added (only LTO mode can use this)
    - snapshot feature usage now visible in UI
    - Now setting `-L -1` will enable MOpt in parallel to normal mutation.
      Additionally, this allows to run dictionaries, radamsa and cmplog.
    - fix for cmplog/redqueen mode if stdin was used
    - fix for writing a better plot_data file
  - qemu_mode: fix for persistent mode (which would not terminate or get stuck)
  - compare-transform/AFL_LLVM_LAF_TRANSFORM_COMPARES now transforms also
    static global and local variable comparisons (cannot find all though)
  - extended forkserver: map_size and more information is communicated to
    afl-fuzz (and afl-fuzz acts accordingly)
  - new environment variable: AFL_MAP_SIZE to specify the size of the shared map
  - if AFL_CC/AFL_CXX is set but empty afl compilers did fail, fixed
    (this bug is in vanilla afl too)
  - added NO_PYTHON flag to disable python support when building afl-fuzz
  - more refactoring


### Version ++2.63c (release):

  ! the repository was moved from vanhauser-thc to AFLplusplus. It is now
    an own organisation :)
  ! development and acceptance of PRs now happen only in the dev branch
    and only occasionally when everything is fine we PR to master
  - all:
    - big code changes to make afl-fuzz thread-safe so afl-fuzz can spawn
      multiple fuzzing threads in the future or even become a library
    - afl basic tools now report on the environment variables picked up
    - more tools get environment variable usage info in the help output
    - force all output to stdout (some OK/SAY/WARN messages were sent to
      stdout, some to stderr)
    - uninstrumented mode uses an internal forkserver ("fauxserver")
    - now builds with `-D_FORTIFY_SOURCE=2`
    - drastically reduced number of (de)allocations during fuzzing
  - afl-fuzz:
    - python mutator modules and custom mutator modules now use the same
      interface and hence the API changed
    - AFL_AUTORESUME will resume execution without the need to specify `-i -`
    - added experimental power schedules (-p):
      - mmopt: ignores runtime of queue entries, gives higher weighting to
               the last 5 queue entries
      - rare: puts focus on queue entries that hits rare branches, also ignores
              runtime
  - llvm_mode: 
    - added SNAPSHOT feature (using https://github.com/AFLplusplus/AFL-Snapshot-LKM)
    - added Control Flow Integrity sanitizer (AFL_USE_CFISAN)
    - added AFL_LLVM_INSTRUMENT option to control the instrumentation type
      easier: DEFAULT, CFG (INSTRIM), LTO, CTX, NGRAM-x (x=2-16)
    - made USE_TRACE_PC compile obsolete
  - LTO collision free instrumented added in llvm_mode with afl-clang-lto -
    this mode is amazing but requires you to build llvm 11 yourself
  - Added llvm_mode NGRAM prev_loc coverage by Adrean Herrera
    (https://github.com/adrianherrera/afl-ngram-pass/), activate by setting
    AFL_LLVM_INSTRUMENT=NGRAM-<value> or AFL_LLVM_NGRAM_SIZE=<value>
  - Added llvm_mode context sensitive branch coverage, activated by setting
    AFL_LLVM_INSTRUMENT=CTX or AFL_LLVM_CTX=1
  - llvm_mode InsTrim mode:
    - removed workaround for bug where paths were not instrumented and
      imported fix by author
    - made skipping 1 block functions an option and is disabled by default,
      set AFL_LLVM_INSTRIM_SKIPSINGLEBLOCK=1 to re-enable this
  - qemu_mode:
    - qemu_mode now uses solely the internal capstone version to fix builds
      on modern Linux distributions
    - QEMU now logs routine arguments for CmpLog when the target is x86
  - afl-tmin:
    - now supports hang mode `-H` to minimize hangs
    - fixed potential afl-tmin missbehavior for targets with multiple hangs
  - Pressing Control-c in afl-cmin did not terminate it for some OS
  - the custom API was rewritten and is now the same for Python and shared
    libraries.


### Version ++2.62c (release):

  - Important fix for memory allocation functions that result in afl-fuzz
    not identifying crashes - UPDATE!
  - Small fix for -E/-V to release the CPU
  - CmpLog does not need sancov anymore


### Version ++2.61c (release):

  - use -march=native if available
  - most tools now check for mistyped environment variables
  - gcc 10 is now supported
  - the memory safety checks are now disabled for a little more speed during
    fuzzing (only affects creating queue entries), can be toggled in config.h
  - afl-fuzz:
     - MOpt out of bounds writing crash fixed
     - now prints the real python version support compiled in
     - set stronger performance compile options and little tweaks
     - Android: prefer bigcores when selecting a CPU
     - CmpLog forkserver
     - Redqueen input-2-state mutator (cmp instructions only ATM)
     - all Python 2+3 versions supported now
     - changed execs_per_sec in fuzzer_stats from "current" execs per second
       (which is pointless) to total execs per second
     - bugfix for dictionary insert stage count (fix via Google repo PR)
     - added warning if -M is used together with custom mutators with _ONLY option
     - AFL_TMPDIR checks are now later and better explained if they fail
  - llvm_mode 
     - InsTrim: three bug fixes:
        1. (minor) no pointless instrumentation of 1 block functions
        2. (medium) path bug that leads a few blocks not instrumented that
           should be
        3. (major) incorrect prev_loc was written, fixed!
  - afl-clang-fast:
     - show in the help output for which llvm version it was compiled for
     - now does not need to be recompiled between trace-pc and pass
       instrumentation. compile normally and set AFL_LLVM_USE_TRACE_PC :)
     - LLVM 11 is supported
     - CmpLog instrumentation using SanCov (see llvm_mode/README.cmplog.md)
  - afl-gcc, afl-clang-fast, afl-gcc-fast:
     - experimental support for undefined behaviour sanitizer UBSAN
       (set AFL_USE_UBSAN=1)
     - the instrumentation summary output now also lists activated sanitizers
     - afl-as: added isatty(2) check back in
     - added AFL_DEBUG (for upcoming merge)
  - qemu_mode:
     - persistent mode is now also available for arm and aarch64
     - CmpLog instrumentation for QEMU (-c afl-fuzz command line option)
       for x86, x86_64, arm and aarch64
     - AFL_PERSISTENT_HOOK callback module for persistent QEMU
       (see examples/qemu_persistent_hook)
     - added qemu_mode/README.persistent.md documentation
     - AFL_ENTRYPOINT now has instruction granularity
  - afl-cmin is now a sh script (invoking awk) instead of bash for portability
    the original script is still present as afl-cmin.bash
  - afl-showmap: -i dir option now allows processing multiple inputs using the
     forkserver. This is for enhanced speed in afl-cmin.
  - added blacklist and instrument_filesing function check in all modules of llvm_mode
  - added fix from Debian project to compile libdislocator and libtokencap
  - libdislocator: AFL_ALIGNED_ALLOC to force size alignment to max_align_t


### Version ++2.60c (release):

  - fixed a critical bug in afl-tmin that was introduced during ++2.53d
  - added test cases for afl-cmin and afl-tmin to test/test.sh
  - added ./examples/argv_fuzzing ld_preload library by Kjell Braden
  - added preeny's desock_dup ld_preload library as
    ./examples/socket_fuzzing for network fuzzing
  - added AFL_AS_FORCE_INSTRUMENT environment variable for afl-as - this is
    for the retrorewrite project
  - we now set QEMU_SET_ENV from AFL_PRELOAD when qemu_mode is used


### Version ++2.59c (release):

  - qbdi_mode: fuzz android native libraries via QBDI framework
  - unicorn_mode: switched to the new unicornafl, thanks domenukk
                  (see https://github.com/vanhauser-thc/unicorn)
  - afl-fuzz:
     - added radamsa as (an optional) mutator stage (-R[R])
     - added -u command line option to not unlink the fuzz input file
     - Python3 support (autodetect)
     - AFL_DISABLE_TRIM env var to disable the trim stage
     - CPU affinity support for DragonFly
  - llvm_mode:
     - float splitting is now configured via AFL_LLVM_LAF_SPLIT_FLOATS
     - support for llvm 10 included now (thanks to devnexen)
  - libtokencap:
     - support for *BSD/OSX/Dragonfly added
     - hook common *cmp functions from widely used libraries
  - compcov:
     - hook common *cmp functions from widely used libraries
     - floating point splitting support for QEMU on x86 targets
  - qemu_mode: AFL_QEMU_DISABLE_CACHE env to disable QEMU TranslationBlocks caching
  - afl-analyze: added AFL_SKIP_BIN_CHECK support
  - better random numbers for gcc_plugin and llvm_mode (thanks to devnexen)
  - Dockerfile by courtesy of devnexen
  - added regex.dictionary
  - qemu and unicorn download scripts now try to download until the full
    download succeeded. f*ckin travis fails downloading 40% of the time!
  - more support for Android (please test!)
  - added the few Android stuff we didnt have already from Google afl repository
  - removed unnecessary warnings


### Version ++2.58c (release):

  - reverted patch to not unlink and recreate the input file, it resulted in
    performance loss of ~10%
  - added test/test-performance.sh script
  - (re)added gcc_plugin, fast inline instrumentation is not yet finished,
    however it includes the instrument_filesing and persistance feature! by hexcoder-
  - gcc_plugin tests added to testing framework


### Version ++2.54d-2.57c (release):

  - we jump to 2.57 instead of 2.55 to catch up with Google's versioning
  - persistent mode for QEMU (see qemu_mode/README.md)
  - custom mutator library is now an additional mutator, to exclusivly use it
    add AFL_CUSTOM_MUTATOR_ONLY (that will trigger the previous behaviour)
  - new library qemu_mode/unsigaction which filters sigaction events
  - afl-fuzz: new command line option -I to execute a command on a new crash
  - no more unlinking the input file, this way the input file can also be a
    FIFO or disk partition
  - setting LLVM_CONFIG for llvm_mode will now again switch to the selected
    llvm version. If your setup is correct.
  - fuzzing strategy yields for custom mutator were missing from the UI, added them :)
  - added "make tests" which will perform checks to see that all functionality
    is working as expected. this is currently the starting point, its not complete :)
  - added mutation documentation feature ("make document"), creates afl-fuzz-document
    and saves all mutations of the first run on the first file into out/queue/mutations
  - libtokencap and libdislocator now compile to the afl_root directory and are
    installed to the .../lib/afl directory when present during make install
  - more BSD support, e.g. free CPU binding code for FreeBSD (thanks to devnexen)
  - reducing duplicate code in afl-fuzz
  - added "make help"
  - removed compile warnings from python internal stuff
  - added man page for afl-clang-fast[++]
  - updated documentation
  - Wine mode to run Win32 binaries with the QEMU instrumentation (-W)
  - CompareCoverage for ARM target in QEMU/Unicorn
  - laf-intel in llvm_mode now also handles floating point comparisons


### Version ++2.54c (release):

  - big code refactoring:
    * all includes are now in include/
    * all afl sources are now in src/ - see src/README.md
    * afl-fuzz was split up in various individual files for including
      functionality in other programs (e.g. forkserver, memory map, etc.)
      for better readability.
    * new code indention everywhere
  - auto-generating man pages for all (main) tools
  - added AFL_FORCE_UI to show the UI even if the terminal is not detected
  - llvm 9 is now supported (still needs testing)
  - Android is now supported (thank to JoeyJiao!) - still need to modify the Makefile though
  - fix building qemu on some Ubuntus (thanks to floyd!)
  - custom mutator by a loaded library is now supported (thanks to kyakdan!)
  - added PR that includes peak_rss_mb and slowest_exec_ms in the fuzzer_stats report
  - more support for *BSD (thanks to devnexen!)
  - fix building on *BSD (thanks to tobias.kortkamp for the patch)
  - fix for a few features to support different map sized than 2^16
  - afl-showmap: new option -r now shows the real values in the buckets (stock
    afl never did), plus shows tuple content summary information now
  - small docu updates
  - NeverZero counters for QEMU
  - NeverZero counters for Unicorn
  - CompareCoverage Unicorn
  - immediates-only instrumentation for CompareCoverage


### Version ++2.53c (release):

  - README is now README.md
  - imported the few minor changes from the 2.53b release
  - unicorn_mode got added - thanks to domenukk for the patch!
  - fix llvm_mode AFL_TRACE_PC with modern llvm
  - fix a crash in qemu_mode which also exists in stock afl
  - added libcompcov, a laf-intel implementation for qemu! :)
    see qemu_mode/libcompcov/README.libcompcov.md
  - afl-fuzz now displays the selected core in the status screen (blue {#})
  - updated afl-fuzz and afl-system-config for new scaling governor location
    in modern kernels
  - using the old ineffective afl-gcc will now show a deprecation warning
  - all queue, hang and crash files now have their discovery time in their name
  - if llvm_mode was compiled, afl-clang/afl-clang++ will point to these
    instead of afl-gcc
  - added instrim, a much faster llvm_mode instrumentation at the cost of
    path discovery. See llvm_mode/README.instrim.md (https://github.com/csienslab/instrim)
  - added MOpt (github.com/puppet-meteor/MOpt-AFL) mode, see docs/README.MOpt.md
  - added code to make it more portable to other platforms than Intel Linux
  - added never zero counters for afl-gcc and optionally (because of an
    optimization issue in llvm < 9) for llvm_mode (AFL_LLVM_NEVER_ZERO=1)
  - added a new doc about binary only fuzzing: docs/binaryonly_fuzzing.txt
  - more cpu power for afl-system-config
  - added forkserver patch to afl-tmin, makes it much faster (originally from
    github.com/nccgroup/TriforceAFL)
  - added instrument_files support for llvm_mode via AFL_LLVM_WHITELIST to allow
    only to instrument what is actually interesting. Gives more speed and less
    map pollution (originally by choller@mozilla)
  - added Python Module mutator support, python2.7-dev is autodetected.
    see docs/python_mutators.txt (originally by choller@mozilla)
  - added AFL_CAL_FAST for slow applications and AFL_DEBUG_CHILD_OUTPUT for
    debugging
  - added -V time and -E execs option to better comparison runs, runs afl-fuzz
    for a specific time/executions.
  - added a -s seed switch to allow afl run with a fixed initial
    seed that is not updated. This is good for performance and path discovery
    tests as the random numbers are deterministic then
  - llvm_mode LAF_... env variables can now be specified as AFL_LLVM_LAF_...
    that is longer but in line with other llvm specific env vars


### Version ++2.52c (2019-06-05):

  - Applied community patches. See docs/PATCHES for the full list.
    LLVM and Qemu modes are now faster.
    Important changes:
      afl-fuzz: -e EXTENSION commandline option
      llvm_mode: LAF-intel performance (needs activation, see llvm/README.laf-intel.md)
      a few new environment variables for afl-fuzz, llvm and qemu, see docs/env_variables.md
  - Added the power schedules of AFLfast by Marcel Boehme, but set the default
    to the AFL schedule, not to the FAST schedule. So nothing changes unless
    you use the new -p option :-) - see docs/power_schedules.md
  - added afl-system-config script to set all system performance options for fuzzing
  - llvm_mode works with llvm 3.9 up to including 8 !
  - qemu_mode got upgraded from 2.1 to 3.1 - incorporated from
    https://github.com/andreafioraldi/afl and with community patches added


### Version 2.52b (2017-11-04):

  - Upgraded QEMU patches from 2.3.0 to 2.10.0. Required troubleshooting
    several weird issues. All the legwork done by Andrew Griffiths.

  - Added setsid to afl-showmap. See the notes for 2.51b.

  - Added target mode (deferred, persistent, qemu, etc) to fuzzer_stats.
    Requested by Jakub Wilk.

  - afl-tmin should now save a partially minimized file when Ctrl-C
    is pressed. Suggested by Jakub Wilk.

  - Added an option for afl-analyze to dump offsets in hex. Suggested by
    Jakub Wilk.

  - Added support for parameters in triage_crashes.sh. Patch by Adam of
    DC949.

### Version 2.51b (2017-08-30):

  - Made afl-tmin call setsid to prevent glibc traceback junk from showing
    up on the terminal in some distros. Suggested by Jakub Wilk.

### Version 2.50b (2017-08-19):

  - Fixed an interesting timing corner case spotted by Jakub Wilk.

  - Addressed a libtokencap / pthreads incompatibility issue. Likewise, spotted
    by Jakub Wilk.

  - Added a mention of afl-kit and Pythia.

  - Added AFL_FAST_CAL.

  - In-place resume now preserves .synced. Suggested by Jakub Wilk.

### Version 2.49b (2017-07-18):

  - Added AFL_TMIN_EXACT to allow path constraint for crash minimization.

  - Added dates for releases (retroactively for all of 2017).

### Version 2.48b (2017-07-17):

  - Added AFL_ALLOW_TMP to permit some scripts to run in /tmp.

  - Fixed cwd handling in afl-analyze (similar to the quirk in afl-tmin).

  - Made it possible to point -o and -f to the same file in afl-tmin.

### Version 2.47b (2017-07-14):

  - Fixed cwd handling in afl-tmin. Spotted by Jakub Wilk.

### Version 2.46b (2017-07-10):

  - libdislocator now supports AFL_LD_NO_CALLOC_OVER for folks who do not
    want to abort on calloc() overflows.

  - Made a minor fix to libtokencap. Reported by Daniel Stender.

  - Added a small JSON dictionary, inspired on a dictionary done by Jakub Wilk.

### Version 2.45b (2017-07-04):

  - Added strstr, strcasestr support to libtokencap. Contributed by
    Daniel Hodson.

  - Fixed a resumption offset glitch spotted by Jakub Wilk.

  - There are definitely no bugs in afl-showmap -c now.

### Version 2.44b (2017-06-28):

  - Added a visual indicator of ASAN / MSAN mode when compiling. Requested
    by Jakub Wilk.

  - Added support for afl-showmap coredumps (-c). Suggested by Jakub Wilk.

  - Added LD_BIND_NOW=1 for afl-showmap by default. Although not really useful,
    it reportedly helps reproduce some crashes. Suggested by Jakub Wilk.

  - Added a note about allocator_may_return_null=1 not always working with
    ASAN. Spotted by Jakub Wilk.

### Version 2.43b (2017-06-16):

  - Added AFL_NO_ARITH to aid in the fuzzing of text-based formats.
    Requested by Jakub Wilk.

### Version 2.42b (2017-06-02):

  - Renamed the R() macro to avoid a problem with llvm_mode in the latest
    versions of LLVM. Fix suggested by Christian Holler.

### Version 2.41b (2017-04-12):

  - Addressed a major user complaint related to timeout detection. Timing out
    inputs are now binned as "hangs" only if they exceed a far more generous
    time limit than the one used to reject slow paths.

### Version 2.40b (2017-04-02):

  - Fixed a minor oversight in the insertion strategy for dictionary words.
    Spotted by Andrzej Jackowski.

  - Made a small improvement to the havoc block insertion strategy.

  - Adjusted color rules for "is it done yet?" indicators.

### Version 2.39b (2017-02-02):

  - Improved error reporting in afl-cmin. Suggested by floyd.

  - Made a minor tweak to trace-pc-guard support. Suggested by kcc.

  - Added a mention of afl-monitor.

### Version 2.38b (2017-01-22):

  - Added -mllvm -sanitizer-coverage-block-threshold=0 to trace-pc-guard
    mode, as suggested by Kostya Serebryany.

### Version 2.37b (2017-01-22):

  - Fixed a typo. Spotted by Jakub Wilk.

  - Fixed support for make install when using trace-pc. Spotted by
    Kurt Roeckx.

  - Switched trace-pc to trace-pc-guard, which should be considerably
    faster and is less quirky. Kudos to Konstantin Serebryany (and sorry
    for dragging my feet).

    Note that for some reason, this mode doesn't perform as well as
    "vanilla" afl-clang-fast / afl-clang.

### Version 2.36b (2017-01-14):

  - Fixed a cosmetic bad free() bug when aborting -S sessions. Spotted
    by Johannes S.

  - Made a small change to afl-whatsup to sort fuzzers by name.

  - Fixed a minor issue with malloc(0) in libdislocator. Spotted by
    Rene Freingruber.

  - Changed the clobber pattern in libdislocator to a slightly more
    reliable one. Suggested by Rene Freingruber.

  - Added a note about THP performance. Suggested by Sergey Davidoff.

  - Added a somewhat unofficial support for running afl-tmin with a
    baseline "mask" that causes it to minimize only for edges that
    are unique to the input file, but not to the "boring" baseline.
    Suggested by Sami Liedes.

  - "Fixed" a getPassName() problem with newer versions of clang.
    Reported by Craig Young and several other folks.

  Yep, I know I have a backlog on several other feature requests.
  Stay tuned!

### Version 2.35b:

  - Fixed a minor cmdline reporting glitch, spotted by Leo Barnes.

  - Fixed a silly bug in libdislocator. Spotted by Johannes Schultz.

### Version 2.34b:

  - Added a note about afl-tmin to technical_details.txt.

  - Added support for AFL_NO_UI, as suggested by Leo Barnes.

### Version 2.33b:

  - Added code to strip -Wl,-z,defs and -Wl,--no-undefined for afl-clang-fast,
    since they interfere with -shared. Spotted and diagnosed by Toby Hutton.

  - Added some fuzzing tips for Android.

### Version 2.32b:

  - Added a check for AFL_HARDEN combined with AFL_USE_*SAN. Suggested by
    Hanno Boeck.

  - Made several other cosmetic adjustments to cycle timing in the wake of the
    big tweak made in 2.31b.

### Version 2.31b:

  - Changed havoc cycle counts for a marked performance boost, especially
    with -S / -d. See the discussion of FidgetyAFL in:

    https://groups.google.com/forum/#!topic/afl-users/fOPeb62FZUg

    While this does not implement the approach proposed by the authors of
    the CCS paper, the solution is a result of digging into that research;
    more improvements may follow as I do more experiments and get more
    definitive data.

### Version 2.30b:

  - Made minor improvements to persistent mode to avoid the remote
    possibility of "no instrumentation detected" issues with very low
    instrumentation densities.

  - Fixed a minor glitch with a leftover process in persistent mode.
    Reported by Jakub Wilk and Daniel Stender.

  - Made persistent mode bitmaps a bit more consistent and adjusted the way
    this is shown in the UI, especially in persistent mode.

### Version 2.29b:

  - Made a minor #include fix to llvm_mode. Suggested by Jonathan Metzman.

  - Made cosmetic updates to the docs.

### Version 2.28b:

  - Added "life pro tips" to docs/.

  - Moved testcases/_extras/ to dictionaries/ for visibility.

  - Made minor improvements to install scripts.

  - Added an important safety tip.

### Version 2.27b:

  - Added libtokencap, a simple feature to intercept strcmp / memcmp and
    generate dictionary entries that can help extend coverage.

  - Moved libdislocator to its own dir, added README.md.

  - The demo in examples/instrumented_cmp is no more.

### Version 2.26b:

  - Made a fix for libdislocator.so to compile on MacOS X.

  - Added support for DYLD_INSERT_LIBRARIES.

  - Renamed AFL_LD_PRELOAD to AFL_PRELOAD.

### Version 2.25b:

  - Made some cosmetic updates to libdislocator.so, renamed one env
    variable.

### Version 2.24b:

  - Added libdislocator.so, an experimental, abusive allocator. Try
    it out with AFL_LD_PRELOAD=/path/to/libdislocator.so when running
    afl-fuzz.

### Version 2.23b:

  - Improved the stability metric for persistent mode binaries. Problem
    spotted by Kurt Roeckx.

  - Made a related improvement that may bring the metric to 100% for those
    targets.

### Version 2.22b:

  - Mentioned the potential conflicts between MSAN / ASAN and FORTIFY_SOURCE.
    There is no automated check for this, since some distros may implicitly
    set FORTIFY_SOURCE outside of the compiler's argv[].

  - Populated the support for AFL_LD_PRELOAD to all companion tools.

  - Made a change to the handling of ./afl-clang-fast -v. Spotted by
    Jan Kneschke.

### Version 2.21b:

  - Added some crash reporting notes for Solaris in docs/INSTALL, as
    investigated by Martin Carpenter.

  - Fixed a minor UI mix-up with havoc strategy stats.

### Version 2.20b:

  - Revamped the handling of variable paths, replacing path count with a
    "stability" score to give users a much better signal. Based on the
    feedback from Vegard Nossum.

  - Made a stability improvement to the syncing behavior with resuming
    fuzzers. Based on the feedback from Vegard.

  - Changed the UI to include current input bitmap density along with
    total density. Ditto.

  - Added experimental support for parallelizing -M.

### Version 2.19b:

  - Made a fix to make sure that auto CPU binding happens at non-overlapping
    times.

### Version 2.18b:

  - Made several performance improvements to has_new_bits() and
    classify_counts(). This should offer a robust performance bump with
    fast targets.

### Version 2.17b:

  - Killed the error-prone and manual -Z option. On Linux, AFL will now
    automatically bind to the first free core (or complain if there are no
    free cores left).

  - Made some doc updates along these lines.

### Version 2.16b:

  - Improved support for older versions of clang (hopefully without
    breaking anything).

  - Moved version data from Makefile to config.h. Suggested by
    Jonathan Metzman.

### Version 2.15b:

  - Added a README section on looking for non-crashing bugs.

  - Added license data to several boring files. Contributed by
    Jonathan Metzman.

### Version 2.14b:

  - Added FUZZING_BUILD_MODE_UNSAFE_FOR_PRODUCTION as a macro defined when
    compiling with afl-gcc and friends. Suggested by Kostya Serebryany.

  - Refreshed some of the non-x86 docs.

### Version 2.13b:

  - Fixed a spurious build test error with trace-pc and llvm_mode/Makefile.
    Spotted by Markus Teufelberger.

  - Fixed a cosmetic issue with afl-whatsup. Spotted by Brandon Perry.

### Version 2.12b:

  - Fixed a minor issue in afl-tmin that can make alphabet minimization less
    efficient during passes > 1. Spotted by Daniel Binderman.

### Version 2.11b:

  - Fixed a minor typo in instrumented_cmp, spotted by Hanno Eissfeldt.

  - Added a missing size check for deterministic insertion steps.

  - Made an improvement to afl-gotcpu when -Z not used.

  - Fixed a typo in post_library_png.so.c in examples/. Spotted by Kostya
    Serebryany.

### Version 2.10b:

  - Fixed a minor core counting glitch, reported by Tyler Nighswander.

### Version 2.09b:

  - Made several documentation updates.

  - Added some visual indicators to promote and simplify the use of -Z.

### Version 2.08b:

  - Added explicit support for -m32 and -m64 for llvm_mode. Inspired by
    a request from Christian Holler.

  - Added a new benchmarking option, as requested by Kostya Serebryany.

### Version 2.07b:

  - Added CPU affinity option (-Z) on Linux. With some caution, this can
    offer a significant (10%+) performance bump and reduce jitter.
    Proposed by Austin Seipp.

  - Updated afl-gotcpu to use CPU affinity where supported.

  - Fixed confusing CPU_TARGET error messages with QEMU build. Spotted by
    Daniel Komaromy and others.

### Version 2.06b:

  - Worked around LLVM persistent mode hiccups with -shared code.
    Contributed by Christian Holler.

  - Added __AFL_COMPILER as a convenient way to detect that something is
    built under afl-gcc / afl-clang / afl-clang-fast and enable custom
    optimizations in your code. Suggested by Pedro Corte-Real.

  - Upstreamed several minor changes developed by Franjo Ivancic to
    allow AFL to be built as a library. This is fairly use-specific and
    may have relatively little appeal to general audiences.

### Version 2.05b:

  - Put __sanitizer_cov_module_init & co behind #ifdef to avoid problems
    with ASAN. Spotted by Christian Holler.

### Version 2.04b:

  - Removed indirect-calls coverage from -fsanitize-coverage (since it's
    redundant). Spotted by Kostya Serebryany.

### Version 2.03b:

  - Added experimental -fsanitize-coverage=trace-pc support that goes with
    some recent additions to LLVM, as implemented by Kostya Serebryany.
    Right now, this is cumbersome to use with common build systems, so
    the mode remains undocumented.

  - Made several substantial improvements to better support non-standard
    map sizes in LLVM mode.

  - Switched LLVM mode to thread-local execution tracing, which may offer
    better results in some multithreaded apps.

  - Fixed a minor typo, reported by Heiko Eissfeldt.

  - Force-disabled symbolization for ASAN, as suggested by Christian Holler.

  - AFL_NOX86 renamed to AFL_NO_X86 for consistency.

  - Added AFL_LD_PRELOAD to allow LD_PRELOAD to be set for targets without
    affecting AFL itself. Suggested by Daniel Godas-Lopez.

### Version 2.02b:

  - Fixed a "lcamtuf can't count to 16" bug in the havoc stage. Reported
    by Guillaume Endignoux.

### Version 2.01b:

  - Made an improvement to cycle counter color coding, based on feedback
    from Shai Sarfaty.

  - Added a mention of aflize to sister_projects.txt.

  - Fixed an installation issue with afl-as, as spotted by ilovezfs.

### Version 2.00b:

  - Cleaned up color handling after a minor snafu in 1.99b (affecting some
    terminals).

  - Made minor updates to the documentation.

### Version 1.99b:

  - Substantially revamped the output and the internal logic of afl-analyze.

  - Cleaned up some of the color handling code and added support for
    background colors.

  - Removed some stray files (oops).

  - Updated docs to better explain afl-analyze.

### Version 1.98b:

  - Improved to "boring string" detection in afl-analyze.

  - Added technical_details.txt for afl-analyze.

### Version 1.97b:

  - Added afl-analyze, a nifty tool to analyze the structure of a file
    based on the feedback from AFL instrumentation. This is kinda experimental,
    so field reports welcome.

  - Added a mention of afl-cygwin.

  - Fixed a couple of typos, as reported by Jakub Wilk and others.

### Version 1.96b:

  - Added -fpic to CFLAGS for the clang plugin, as suggested by Hanno Boeck.

  - Made another clang change (IRBuilder) suggested by Jeff Trull.

  - Fixed several typos, spotted by Jakub Wilk.

  - Added support for AFL_SHUFFLE_QUEUE, based on discussions with
    Christian Holler.

### Version 1.95b:

  - Fixed a harmless bug when handling -B. Spotted by Jacek Wielemborek.

  - Made the exit message a bit more accurate when AFL_EXIT_WHEN_DONE is set.

  - Added some error-checking for old-style forkserver syntax. Suggested by
    Ben Nagy.

  - Switched from exit() to _exit() in injected code to avoid snafus with
    destructors in C++ code. Spotted by sunblate.

  - Made a change to avoid spuriously setting __AFL_SHM_ID when
    AFL_DUMB_FORKSRV is set in conjunction with -n. Spotted by Jakub Wilk.

### Version 1.94b:

  - Changed allocator alignment to improve support for non-x86 systems (now
    that llvm_mode makes this more feasible).

  - Fixed a minor typo in afl-cmin. Spotted by Jonathan Neuschafer.

  - Fixed an obscure bug that would affect people trying to use afl-gcc
    with $TMP set but $TMPDIR absent. Spotted by Jeremy Barnes.

### Version 1.93b:

  - Hopefully fixed a problem with MacOS X and persistent mode, spotted by
    Leo Barnes.

### Version 1.92b:

  - Made yet another C++ fix (namespaces). Reported by Daniel Lockyer.

### Version 1.91b:

  - Made another fix to make 1.90b actually work properly with C++ (d'oh).
    Problem spotted by Daniel Lockyer.

### Version 1.90b:

  - Fixed a minor typo spotted by Kai Zhao; and made several other minor updates
    to docs.

  - Updated the project URL for python-afl. Requested by Jakub Wilk.

  - Fixed a potential problem with deferred mode signatures getting optimized
    out by the linker (with --gc-sections).

### Version 1.89b:

  - Revamped the support for persistent and deferred forkserver modes.
    Both now feature simpler syntax and do not require companion env
    variables. Suggested by Jakub Wilk.

  - Added a bit more info about afl-showmap. Suggested by Jacek Wielemborek.

### Version 1.88b:

  - Made AFL_EXIT_WHEN_DONE work in non-tty mode. Issue spotted by
    Jacek Wielemborek.

### Version 1.87b:

  - Added QuickStartGuide.txt, a one-page quick start doc.

  - Fixed several typos spotted by Dominique Pelle.

  - Revamped several parts of README.

### Version 1.86b:

  - Added support for AFL_SKIP_CRASHES, which is a very hackish solution to
    the problem of resuming sessions with intermittently crashing inputs.

  - Removed the hard-fail terminal size check, replaced with a dynamic
    warning shown in place of the UI. Based on feedback from Christian Holler.

  - Fixed a minor typo in show_stats. Spotted by Dingbao Xie.

### Version 1.85b:

  - Fixed a garbled sentence in notes on parallel fuzzing. Thanks to Jakub Wilk.

  - Fixed a minor glitch in afl-cmin. Spotted by Jonathan Foote.

### Version 1.84b:

  - Made SIMPLE_FILES behave as expected when naming backup directories for
    crashes and hangs.

  - Added the total number of favored paths to fuzzer_stats. Requested by
    Ben Nagy.

  - Made afl-tmin, afl-fuzz, and afl-cmin reject negative values passed to
    -t and -m, since they generally won't work as expected.

  - Made a fix for no lahf / sahf support on older versions of FreeBSD.
    Patch contributed by Alex Moneger.

### Version 1.83b:

  - Fixed a problem with xargs -d on non-Linux systems in afl-cmin. Spotted by
    teor2345 and Ben Nagy.

  - Fixed an implicit declaration in LLVM mode on MacOS X. Reported by 
    Kai Zhao.

### Version 1.82b:

  - Fixed a harmless but annoying race condition in persistent mode - signal
    delivery is a bit more finicky than I thought.

  - Updated the documentation to explain persistent mode a bit better.

  - Tweaked AFL_PERSISTENT to force AFL_NO_VAR_CHECK.

### Version 1.81b:

  - Added persistent mode for in-process fuzzing. See llvm_mode/README.llvm.
    Inspired by Kostya Serebryany and Christian Holler.

  - Changed the in-place resume code to preserve crashes/README.txt. Suggested
    by Ben Nagy.

  - Included a potential fix for LLVM mode issues on MacOS X, based on the
    investigation done by teor2345.

### Version 1.80b:

  - Made afl-cmin tolerant of whitespaces in filenames. Suggested by 
    Jonathan Neuschafer and Ketil Froyn.

  - Added support for AFL_EXIT_WHEN_DONE, as suggested by Michael Rash.

### Version 1.79b:

  - Added support for dictionary levels, see testcases/README.testcases.

  - Reworked the SQL dictionary to use levels.

  - Added a note about Preeny.

### Version 1.78b:

  - Added a dictionary for PDF, contributed by Ben Nagy.

  - Added several references to afl-cov, a new tool by Michael Rash.

  - Fixed a problem with crash reporter detection on MacOS X, as reported by
    Louis Dassy.

### Version 1.77b:

  - Extended the -x option to support single-file dictionaries.

  - Replaced factory-packaged dictionaries with file-based variants.

  - Removed newlines from HTML keywords in testcases/_extras/html/.

### Version 1.76b:

  - Very significantly reduced the number of duplicate execs during
    deterministic checks, chiefly in int16 and int32 stages. Confirmed
    identical path yields. This should improve early-stage efficiency by
    around 5-10%.

  - Reduced the likelihood of duplicate non-deterministic execs by
    bumping up lowest stacking factor from 1 to 2. Quickly confirmed
    that this doesn't seem to have significant impact on coverage with
    libpng.

  - Added a note about integrating afl-fuzz with third-party tools.

### Version 1.75b:

  - Improved argv_fuzzing to allow it to emit empty args. Spotted by Jakub
    Wilk.

  - afl-clang-fast now defines __AFL_HAVE_MANUAL_INIT. Suggested by Jakub Wilk.

  - Fixed a libtool-related bug with afl-clang-fast that would make some
    ./configure invocations generate incorrect output. Spotted by Jakub Wilk.

  - Removed flock() on Solaris. This means no locking on this platform,
    but so be it. Problem reported by Martin Carpenter.

  - Fixed a typo. Reported by Jakub Wilk.

### Version 1.74b:

  - Added an example argv[] fuzzing wrapper in examples/argv_fuzzing.
    Reworked the bash example to be faster, too.

  - Clarified llvm_mode prerequisites for FreeBSD.

  - Improved afl-tmin to use /tmp if cwd is not writeable.

  - Removed redundant includes for sys/fcntl.h, which caused warnings with
    some nitpicky versions of libc.

  - Added a corpus of basic HTML tags that parsers are likely to pay attention
    to (no attributes).

  - Added EP_EnabledOnOptLevel0 to llvm_mode, so that the instrumentation is
    inserted even when AFL_DONT_OPTIMIZE=1 is set.

  - Switched qemu_mode to use the newly-released QEMU 2.3.0, which contains
    a couple of minor bugfixes.

### Version 1.73b:

  - Fixed a pretty stupid bug in effector maps that could sometimes cause
    AFL to fuzz slightly more than necessary; and in very rare circumstances,
    could lead to SEGV if eff_map is aligned with page boundary and followed
    by an unmapped page. Spotted by Jonathan Gray.

### Version 1.72b:

  - Fixed a glitch in non-x86 install, spotted by Tobias Ospelt.

  - Added a minor safeguard to llvm_mode Makefile following a report from
    Kai Zhao.

### Version 1.71b:

  - Fixed a bug with installed copies of AFL trying to use QEMU mode. Spotted
    by G.M. Lime.

  - Added last path / crash / hang times to fuzzer_stats, suggested by
    Richard Hipp.

  - Fixed a typo, thanks to Jakub Wilk.

### Version 1.70b:

  - Modified resumption code to reuse the original timeout value when resuming
    a session if -t is not given. This prevents timeout creep in continuous
    fuzzing.

  - Added improved error messages for failed handshake when AFL_DEFER_FORKSRV
    is set.

  - Made a slight improvement to llvm_mode/Makefile based on feedback from
    Jakub Wilk.

  - Refreshed several bits of documentation.

  - Added a more prominent note about the MacOS X trade-offs to Makefile.

### Version 1.69b:

  - Added support for deferred initialization in LLVM mode. Suggested by
    Richard Godbee.

### Version 1.68b:

  - Fixed a minor PRNG glitch that would make the first seconds of a fuzzing
    job deterministic. Thanks to Andreas Stieger.

  - Made tmp[] static in the LLVM runtime to keep Valgrind happy (this had
    no impact on anything else). Spotted by Richard Godbee.

  - Clarified the footnote in README.

### Version 1.67b:

  - Made one more correction to llvm_mode Makefile, spotted by Jakub Wilk.

### Version 1.66b:

  - Added CC / CXX support to llvm_mode Makefile. Requested by Charlie Eriksen.

  - Fixed 'make clean' with gmake. Suggested by Oliver Schneider.

  - Fixed 'make -j n clean all'. Suggested by Oliver Schneider.

  - Removed build date and time from banners to give people deterministic
    builds. Requested by Jakub Wilk.

### Version 1.65b:

  - Fixed a snafu with some leftover code in afl-clang-fast.

  - Corrected even moar typos.

### Version 1.64b:

  - Further simplified afl-clang-fast runtime by reverting .init_array to
    __attribute__((constructor(0)). This should improve compatibility with
    non-ELF platforms.

  - Fixed a problem with afl-clang-fast and -shared libraries. Simplified
    the code by getting rid of .preinit_array and replacing it with a .comm
    object. Problem reported by Charlie Eriksen.

  - Removed unnecessary instrumentation density adjustment for the LLVM mode.
    Reported by Jonathan Neuschafer.

### Version 1.63b:

  - Updated cgroups_asan/ with a new version from Sam, made a couple changes
    to streamline it and keep parallel afl instances in separate groups.

  - Fixed typos, thanks to Jakub Wilk.

### Version 1.62b:

  - Improved the handling of -x in afl-clang-fast,

  - Improved the handling of low AFL_INST_RATIO settings for QEMU and
    LLVM modes.

  - Fixed the llvm-config bug for good (thanks to Tobias Ospelt).

### Version 1.61b:

  - Fixed an obscure bug compiling OpenSSL with afl-clang-fast. Patch by
    Laszlo Szekeres.

  - Fixed a 'make install' bug on non-x86 systems, thanks to Tobias Ospelt.

  - Fixed a problem with half-broken llvm-config on Odroid, thanks to
    Tobias Ospelt. (There is another odd bug there that hasn't been fully
    fixed - TBD).

### Version 1.60b:

  - Allowed examples/llvm_instrumentation/ to graduate to llvm_mode/.

  - Removed examples/arm_support/, since it's completely broken and likely
    unnecessary with LLVM support in place.

  - Added ASAN cgroups script to examples/asan_cgroups/, updated existing
    docs. Courtesy Sam Hakim and David A. Wheeler.

  - Refactored afl-tmin to reduce the number of execs in common use cases.
    Ideas from Jonathan Neuschafer and Turo Lamminen.

  - Added a note about CLAs at the bottom of README.

  - Renamed testcases_readme.txt to README.testcases for some semblance of
    consistency.

  - Made assorted updates to docs.

  - Added MEM_BARRIER() to afl-showmap and afl-tmin, just to be safe.

### Version 1.59b:

  - Imported Laszlo Szekeres' experimental LLVM instrumentation into
    examples/llvm_instrumentation. I'll work on including it in the 
    "mainstream" version soon.

  - Fixed another typo, thanks to Jakub Wilk.

### Version 1.58b:

  - Added a workaround for abort() behavior in -lpthread programs in QEMU mode.
    Spotted by Aidan Thornton.

  - Made several documentation updates, including links to the static
    instrumentation tool (sister_projects.txt).

### Version 1.57b:

  - Fixed a problem with exception handling on some versions of MacOS X.
    Spotted by Samir Aguiar and Anders Wang Kristensen.

  - Tweaked afl-gcc to use BIN_PATH instead of a fixed string in help
    messages.

### Version 1.56b:

  - Renamed related_work.txt to historical_notes.txt.

  - Made minor edits to the ASAN doc.

  - Added docs/sister_projects.txt with a list of inspired or closely
    related utilities.

### Version 1.55b:

  - Fixed a glitch with afl-showmap opening /dev/null with O_RDONLY when
    running in quiet mode. Spotted by Tyler Nighswander.

### Version 1.54b:

  - Added another postprocessor example for PNG.

  - Made a cosmetic fix to realloc() handling in examples/post_library/,
    suggested by Jakub Wilk.

  - Improved -ldl handling. Suggested by Jakub Wilk.

### Version 1.53b:

  - Fixed an -l ordering issue that is apparently still a problem on Ubuntu.
    Spotted by William Robinet.

### Version 1.52b:

  - Added support for file format postprocessors. Requested by Ben Nagy. This
    feature is intentionally buried, since it's fairly easy to misuse and
    useful only in some scenarios. See examples/post_library/.

### Version 1.51b:

  - Made it possible to properly override LD_BIND_NOW after one very unusual
    report of trouble.

  - Cleaned up typos, thanks to Jakub Wilk.

  - Fixed a bug in AFL_DUMB_FORKSRV.

### Version 1.50b:

  - Fixed a flock() bug that would prevent dir reuse errors from kicking
    in every now and then.

  - Renamed references to ppvm (the project is now called recidivm).

  - Made improvements to file descriptor handling to avoid leaving some fds
    unnecessarily open in the child process.

  - Fixed a typo or two.

### Version 1.49b:

  - Added code to save original command line in fuzzer_stats and
    crashes/README.txt. Also saves fuzzer version in fuzzer_stats.
    Requested by Ben Nagy.

### Version 1.48b:

  - Fixed a bug with QEMU fork server crashes when translation is attempted
    after a jump to an invalid pointer in the child process (i.e., after
    bumping into a particularly nasty security bug in the tested binary).
    Reported by Tyler Nighswander.

### Version 1.47b:

  - Fixed a bug with afl-cmin in -Q mode complaining about binary being not
    instrumented. Thanks to Jonathan Neuschafer for the bug report.

  - Fixed another bug with argv handling for afl-fuzz in -Q mode. Reported
    by Jonathan Neuschafer.

  - Improved the use of colors when showing crash counts in -C mode.

### Version 1.46b:

  - Improved instrumentation performance on 32-bit systems by getting rid of
    xor-swap (oddly enough, xor-swap is still faster on 64-bit) and tweaking
    alignment.

  - Made path depth numbers more accurate with imported test cases.

### Version 1.45b:

  - Added support for SIMPLE_FILES in config.h for folks who don't like
    descriptive file names. Generates very simple names without colons,
    commas, plus signs, dashes, etc.

  - Replaced zero-sized files with symlinks in the variable behavior state
    dir to simplify examining the relevant test cases.

  - Changed the period of limited-range block ops from 5 to 10 minutes based
    on a couple of experiments. The basic goal of this delay timer behavior
    is to better support jobs that are seeded with completely invalid files,
    in which case, the first few queue cycles may be completed very quickly
    without discovering new paths. Should have no effect on well-seeded jobs.

  - Made several minor updates to docs.

### Version 1.44b:

  - Corrected two bungled attempts to get the -C mode work properly
    with afl-cmin (accounting for the short-lived releases tagged 1.42 and
    1.43b) - sorry.

  - Removed AFL_ALLOW_CRASHES in favor of the -C mode in said tool.

  - Said goodbye to Hello Kitty, as requested by Padraig Brady.

### Version 1.41b:

  - Added AFL_ALLOW_CRASHES=1 to afl-cmin. Allows crashing inputs in the
    output corpus. Changed the default behavior to disallow it.

  - Made the afl-cmin output dir default to 0700, not 0755, to be consistent
    with afl-fuzz; documented the rationale for 0755 in afl-plot.

  - Lowered the output dir reuse time limit to 25 minutes as a dice-roll
    compromise after a discussion on afl-users@.

  - Made afl-showmap accept -o /dev/null without borking out.

  - Added support for crash / hang info in exit codes of afl-showmap.

  - Tweaked block operation scaling to also factor in ballpark run time
    in cases where queue passes take very little time.

  - Fixed typos and made improvements to several docs.

### Version 1.40b:

  - Switched to smaller block op sizes during the first passes over the
    queue. Helps keep test cases small.

  - Added memory barrier for run_target(), just in case compilers get
    smarter than they are today.

  - Updated a bunch of docs.

### Version 1.39b:

  - Added the ability to skip inputs by sending SIGUSR1 to the fuzzer.

  - Reworked several portions of the documentation.

  - Changed the code to reset splicing perf scores between runs to keep
    them closer to intended length.

  - Reduced the minimum value of -t to 5 for afl-fuzz (~200 exec/sec)
    and to 10 for auxiliary tools (due to the absence of a fork server).

  - Switched to more aggressive default timeouts (rounded up to 25 ms
    versus 50 ms - ~40 execs/sec) and made several other cosmetic changes
    to the timeout code.

### Version 1.38b:

  - Fixed a bug in the QEMU build script, spotted by William Robinet.

  - Improved the reporting of skipped bitflips to keep the UI counters a bit
    more accurate.

  - Cleaned up related_work.txt and added some non-goals.

  - Fixed typos, thanks to Jakub Wilk.

### Version 1.37b:

  - Added effector maps, which detect regions that do not seem to respond
    to bitflips and subsequently exclude them from more expensive steps
    (arithmetics, known ints, etc). This should offer significant performance
    improvements with quite a few types of text-based formats, reducing the
    number of deterministic execs by a factor of 2 or so.

  - Cleaned up mem limit handling in afl-cmin.

  - Switched from uname -i to uname -m to work around Gentoo-specific
    issues with coreutils when building QEMU. Reported by William Robinet.

  - Switched from PID checking to flock() to detect running sessions.
    Problem, against all odds, bumped into by Jakub Wilk.

  - Added SKIP_COUNTS and changed the behavior of COVERAGE_ONLY in config.h.
    Useful only for internal benchmarking.

  - Made improvements to UI refresh rates and exec/sec stats to make them
    more stable.

  - Made assorted improvements to the documentation and to the QEMU build
    script.

  - Switched from perror() to strerror() in error macros, thanks to Jakub
    Wilk for the nag.

  - Moved afl-cmin back to bash, wasn't thinking straight. It has to stay
    on bash because other shells may have restrictive limits on array sizes.

### Version 1.36b:

  - Switched afl-cmin over to /bin/sh. Thanks to Jonathan Gray.

  - Fixed an off-by-one bug in queue limit check when resuming sessions
    (could cause NULL ptr deref if you are *really* unlucky).

  - Fixed the QEMU script to tolerate i686 if returned by uname -i. Based on
    a problem report from Sebastien Duquette.

  - Added multiple references to Jakub's ppvm tool.

  - Made several minor improvements to the Makefile.

  - Believe it or not, fixed some typos. Thanks to Jakub Wilk.

### Version 1.35b:

  - Cleaned up regular expressions in some of the scripts to avoid errors
    on *BSD systems. Spotted by Jonathan Gray.

### Version 1.34b:

  - Performed a substantial documentation and program output cleanup to
    better explain the QEMU feature.

### Version 1.33b:

  - Added support for AFL_INST_RATIO and AFL_INST_LIBS in the QEMU mode.

  - Fixed a stack allocation crash in QEMU mode (bug in QEMU, fixed with
    an extra patch applied to the downloaded release).

  - Added code to test the QEMU instrumentation once the afl-qemu-trace
    binary is built.

  - Modified afl-tmin and afl-showmap to search $PATH for binaries and to
    better handle QEMU support.

  - Added a check for instrumented binaries when passing -Q to afl-fuzz.

### Version 1.32b:

  - Fixed 'make install' following the QEMU changes. Spotted by Hanno Boeck.

  - Fixed EXTRA_PAR handling in afl-cmin.

### Version 1.31b:

  - Hallelujah! Thanks to Andrew Griffiths, we now support very fast, black-box
    instrumentation of binary-only code. See qemu_mode/README.qemu.

    To use this feature, you need to follow the instructions in that
    directory and then run afl-fuzz with -Q.

### Version 1.30b:

  - Added -s (summary) option to afl-whatsup. Suggested by Jodie Cunningham.

  - Added a sanity check in afl-tmin to detect minimization to zero len or
    excess hangs.

  - Fixed alphabet size counter in afl-tmin.

  - Slightly improved the handling of -B in afl-fuzz.

  - Fixed process crash messages with -m none.

### Version 1.29b:

  - Improved the naming of test cases when orig: is already present in the file
    name.

  - Made substantial improvements to technical_details.txt.

### Version 1.28b:

  - Made a minor tweak to the instrumentation to preserve the directionality
    of tuples (i.e., A -> B != B -> A) and to maintain the identity of tight
    loops (A -> A). You need to recompile targeted binaries to leverage this.

  - Cleaned up some of the afl-whatsup stats.

  - Added several sanity checks to afl-cmin.

### Version 1.27b:

  - Made afl-tmin recursive. Thanks to Hanno Boeck for the tip.

  - Added docs/technical_details.txt.

  - Changed afl-showmap search strategy in afl-cmap to just look into the
    same place that afl-cmin is executed from. Thanks to Jakub Wilk.

  - Removed current_todo.txt and cleaned up the remaining docs.

### Version 1.26b:

  - Added total execs/sec stat for afl-whatsup.

  - afl-cmin now auto-selects between cp or ln. Based on feedback from
    Even Huus.

  - Fixed a typo. Thanks to Jakub Wilk.

  - Made afl-gotcpu a bit more accurate by using getrusage instead of
    times. Thanks to Jakub Wilk.

  - Fixed a memory limit issue during the build process on NetBSD-current.
    Reported by Thomas Klausner.

### Version 1.25b:

  - Introduced afl-whatsup, a simple tool for querying the status of
    local synced instances of afl-fuzz.

  - Added -x compiler to clang options on Darwin. Suggested by Filipe
    Cabecinhas.

  - Improved exit codes for afl-gotcpu.

  - Improved the checks for -m and -t values in afl-cmin. Bug report
    from Evan Huus.

### Version 1.24b:

  - Introduced afl-getcpu, an experimental tool to empirically measure
    CPU preemption rates. Thanks to Jakub Wilk for the idea.

### Version 1.23b:

  - Reverted one change to afl-cmin that actually made it slower.

### Version 1.22b:

  - Reworked afl-showmap.c to support normal options, including -o, -q,
    -e. Also added support for timeouts and memory limits.

  - Made changes to afl-cmin and other scripts to accommodate the new
    semantics.

  - Officially retired AFL_EDGES_ONLY.

  - Fixed another typo in afl-tmin, courtesy of Jakub Wilk.

### Version 1.21b:

  - Graduated minimize_corpus.sh to afl-cmin. It is now a first-class
    utility bundled with the fuzzer. 

  - Made significant improvements to afl-cmin to make it faster, more
    robust, and more versatile.

  - Refactored some of afl-tmin code to make it a bit more readable.

  - Made assorted changes to the doc to document afl-cmin and other stuff.

### Version 1.20b:

  - Added AFL_DUMB_FORKSRV, as requested by Jakub Wilk. This works only
    in -n mode and allows afl-fuzz to run with "dummy" fork servers that
    don't output any instrumentation, but follow the same protocol.

  - Renamed AFL_SKIP_CHECKS to AFL_SKIP_BIN_CHECK to make it at least
    somewhat descriptive.

  - Switched to using clang as the default assembler on MacOS X to work
    around Xcode issues with newer builds of clang. Testing and patch by
    Nico Weber.

  - Fixed a typo (via Jakub Wilk).

### Version 1.19b:

  - Improved exec failure detection in afl-fuzz and afl-showmap.

  - Improved Ctrl-C handling in afl-showmap.

  - Added afl-tmin, a handy instrumentation-enabled minimizer.

### Version 1.18b:

  - Fixed a serious but short-lived bug in the resumption behavior introduced
    in version 1.16b.

  - Added -t nn+ mode for soft-skipping timing-out paths.

### Version 1.17b:

  - Fixed a compiler warning introduced in 1.16b for newer versions of GCC.
    Thanks to Jakub Wilk and Ilfak Guilfanov.

  - Improved the consistency of saving fuzzer_stats, bitmap info, and
    auto-dictionaries when aborting fuzzing sessions.

  - Made several noticeable performance improvements to deterministic arith
    and known int steps.

### Version 1.16b:

  - Added a bit of code to make resumption pick up from the last known
    offset in the queue, rather than always rewinding to the start. Suggested
    by Jakub Wilk.

  - Switched to tighter timeout control for slow programs (3x rather than
    5x average exec speed at init).

### Version 1.15b:

  - Added support for AFL_NO_VAR_CHECK to speed up resumption and inhibit
    variable path warnings for some programs.

  - Made the trimmer run even for variable paths, since there is no special
    harm in doing so and it can be very beneficial if the trimming still
    pans out.

  - Made the UI a bit more descriptive by adding "n/a" instead of "0" in a
    couple of corner cases.

### Version 1.14b:

  - Added a (partial) dictionary for JavaScript.

  - Added AFL_NO_CPU_RED, as suggested by Jakub Wilk.

  - Tweaked the havoc scaling logic added in 1.12b.

### Version 1.13b:

  - Improved the performance of minimize_corpus.sh by switching to a
    sort-based approach.

  - Made several minor revisions to the docs.

### Version 1.12b:

  - Made an improvement to dictionary generation to avoid runs of identical
    bytes.

  - Added havoc cycle scaling to help with slow binaries in -d mode. Based on
    a thread with Sami Liedes.

  - Added AFL_SYNC_FIRST for afl-fuzz. This is useful for those who obsess
    over stats, no special purpose otherwise.

  - Switched to more robust box drawing codes, suggested by Jakub Wilk.

  - Created faster 64-bit variants of several critical-path bitmap functions
    (sorry, no difference on 32 bits).

  - Fixed moar typos, as reported by Jakub Wilk.

### Version 1.11b:

  - Added a bit more info about dictionary strategies to the status screen.

### Version 1.10b:

  - Revised the dictionary behavior to use insertion and overwrite in
    deterministic steps, rather than just the latter. This improves coverage
    with SQL and the like.

  - Added a mention of "*" in status_screen.txt, as suggested by Jakub Wilk.

### Version 1.09b:

  - Corrected a cosmetic problem with 'extras' stage count not always being
    accurate in the stage yields view.

  - Fixed a typo reported by Jakub Wilk and made some minor documentation
    improvements.

### Version 1.08b:

  - Fixed a div-by-zero bug in the newly-added code when using a dictionary.

### Version 1.07b:

  - Added code that automatically finds and extracts syntax tokens from the
    input corpus.

  - Fixed a problem with ld dead-code removal option on MacOS X, reported
    by Filipe Cabecinhas.

  - Corrected minor typos spotted by Jakub Wilk.

  - Added a couple of more exotic archive format samples.

### Version 1.06b:

  - Switched to slightly more accurate (if still not very helpful) reporting
    of short read and short write errors. These theoretically shouldn't happen
    unless you kill the forkserver or run out of disk space. Suggested by
    Jakub Wilk.

  - Revamped some of the allocator and debug code, adding comments and
    cleaning up other mess.

  - Tweaked the odds of fuzzing non-favored test cases to make sure that
    baseline coverage of all inputs is reached sooner.

### Version 1.05b:

  - Added a dictionary for WebP.

  - Made some additional performance improvements to minimize_corpus.sh,
    getting deeper into the bash woods.

### Version 1.04b:

  - Made substantial performance improvements to minimize_corpus.sh with
    large datasets, albeit at the expense of having to switch back to bash
    (other shells may have limits on array sizes, etc).

  - Tweaked afl-showmap to support the format used by the new script.

### Version 1.03b:

  - Added code to skip README.txt in the input directory to make the crash
    exploration mode work better. Suggested by Jakub Wilk.

  - Added a dictionary for SQLite.

### Version 1.02b:

  - Reverted the ./ search path in minimize_corpus.sh because people did
    not like it.

  - Added very explicit warnings not to run various shell scripts that
    read or write to /tmp/ (since this is generally a pretty bad idea on
    multi-user systems).

  - Added a check for /tmp binaries and -f locations in afl-fuzz.

### Version 1.01b:

  - Added dictionaries for XML and GIF.

### Version 1.00b:

  - Slightly improved the performance of minimize_corpus.sh, especially on
    Linux.

  - Made a couple of improvements to calibration timeouts for resumed scans.

### Version 0.99b:

  - Fixed minimize_corpus.sh to work with dash, as suggested by Jakub Wilk.

  - Modified minimize_corpus.sh to try locate afl-showmap in $PATH and ./.
    The first part requested by Jakub Wilk.

  - Added support for afl-as --version, as required by one funky build
    script. Reported by William Robinet.

### Version 0.98b:

  - Added a dictionary for TIFF.

  - Fixed another cosmetic snafu with stage exec counts for -x.

  - Switched afl-plot to /bin/sh, since it seems bashism-free. Also tried
    to remove any obvious bashisms from other examples/ scripts,
    most notably including minimize_corpus.sh and triage_crashes.sh.
    Requested by Jonathan Gray.

### Version 0.97b:

  - Fixed cosmetic issues around the naming of -x strategy files.

  - Added a dictionary for JPEG.

  - Fixed a very rare glitch when running instrumenting 64-bit code that makes
    heavy use of xmm registers that are also touched by glibc.

### Version 0.96b:

  - Added support for extra dictionaries, provided testcases/_extras/png/
    as a demo.

  - Fixed a minor bug in number formatting routines used by the UI.

  - Added several additional PNG test cases that are relatively unlikely
    to be hit by chance.

  - Fixed afl-plot syntax for gnuplot 5.x. Reported by David Necas.

### Version 0.95b:

  - Cleaned up the OSX ReportCrash code. Thanks to Tobias Ospelt for help.

  - Added some extra tips for AFL_NO_FORKSERVER on OSX.

  - Refreshed the INSTALL file.

### Version 0.94b:

  - Added in-place resume (-i-) to address a common user complaint.

  - Added an awful workaround for ReportCrash on MacOS X. Problem
    spotted by Joseph Gentle.

### Version 0.93b:

  - Fixed the link() workaround, as reported by Jakub Wilk.

### Version 0.92b:

  - Added support for reading test cases from another filesystem.
    Requested by Jakub Wilk.

  - Added pointers to the mailing list.

  - Added a sample PDF document.

### Version 0.91b:

  - Refactored minimize_corpus.sh to make it a bit more user-friendly and to
    select for smallest files, not largest bitmaps. Offers a modest corpus
    size improvement in most cases.

  - Slightly improved the performance of splicing code.

### Version 0.90b:

  - Moved to an algorithm where paths are marked as preferred primarily based
    on size and speed, rather than bitmap coverage. This should offer
    noticeable performance gains in many use cases.

  - Refactored path calibration code; calibration now takes place as soon as a
    test case is discovered, to facilitate better prioritization decisions later
    on.

  - Changed the way of marking variable paths to avoid .state metadata
    inconsistencies.

  - Made sure that calibration routines always create a new test case to avoid
    hypothetical problems with utilities that modify the input file.

  - Added bitmap saturation to fuzzer stats and plot data.

  - Added a testcase for JPEG XR.

  - Added a tty check for the colors warning in Makefile, to keep distro build
    logs tidy. Suggested by Jakub Wilk.

### Version 0.89b:

  - Renamed afl-plot.sh to afl-plot, as requested by Padraig Brady.

  - Improved the compatibility of afl-plot with older versions of gnuplot.

  - Added banner information to fuzzer_stats, populated it to afl-plot.

### Version 0.88b:

  - Added support for plotting, with design and implementation based on a
    prototype design proposed by Michael Rash. Huge thanks!

  - Added afl-plot.sh, which allows you to, well, generate a nice plot using
    this data.

  - Refactored the code slightly to make more frequent updates to fuzzer_stats
    and to provide more detail about synchronization.

  - Added an fflush(stdout) call for non-tty operation, as requested by 
    Joonas Kuorilehto.

  - Added some detail to fuzzer_stats for parity with plot_file.

### Version 0.87b:

  - Added support for MSAN, via AFL_USE_MSAN, same gotchas as for ASAN.

### Version 0.86b:

  - Added AFL_NO_FORKSRV, allowing the forkserver to be bypassed. Suggested
    by Ryan Govostes.

  - Simplified afl-showmap.c to make use of the no-forkserver mode.

  - Made minor improvements to crash_triage.sh, as suggested by Jakub Wilk.

### Version 0.85b:

  - Fixed the CPU counting code - no sysctlbyname() on OpenBSD, d'oh. Bug
    reported by Daniel Dickman.

  - Made a slight correction to error messages - the advice on testing
    with ulimit was a tiny bit off by a factor of 1024.

### Version 0.84b:

  - Added support for the CPU widget on some non-Linux platforms (I hope).
    Based on feedback from Ryan Govostes.

  - Cleaned up the changelog (very meta).

### Version 0.83b:

  - Added examples/clang_asm_normalize/ and related notes in 
    env_variables.txt and afl-as.c. Thanks to Ryan Govostes for the idea.

  - Added advice on hardware utilization in README.

### Version 0.82b:

  - Made additional fixes for Xcode support, juggling -Q and -q flags. Thanks to
    Ryan Govostes.

  - Added a check for __asm__ blocks and switches to .intel_syntax in assembly.
    Based on feedback from Ryan Govostes.

### Version 0.81b:

  - A workaround for Xcode 6 as -Q flag glitch. Spotted by Ryan Govostes.

  - Improved Solaris build instructions, as suggested by Martin Carpenter.

  - Fix for a slightly busted path scoring conditional. Minor practical impact.

### Version 0.80b:

  - Added a check for $PATH-induced loops. Problem noticed by Kartik Agaram.

  - Added AFL_KEEP_ASSEMBLY for easier troubleshooting.

  - Added an override for AFL_USE_ASAN if set at afl compile time. Requested by
    Hanno Boeck.

### Version 0.79b:

  - Made minor adjustments to path skipping logic.

  - Made several documentation updates to reflect the path selection changes
    made in 0.78b.

### Version 0.78b:

  - Added a CPU governor check. Bug report from Joe Zbiciak.

  - Favored paths are now selected strictly based on new edges, not hit
    counts. This speeds up the first pass by a factor of 3-6x without
    significantly impacting ultimate coverage (tested with libgif, libpng,
    libjpeg).

    It also allows some performance & memory usage improvements by making
    some of the in-memory bitmaps much smaller.

  - Made multiple significant performance improvements to bitmap checking
    functions, plus switched to a faster hash.

  - Owing largely to these optimizations, bumped the size of the bitmap to
    64k and added a warning to detect older binaries that rely on smaller
    bitmaps.

### Version 0.77b:

  - Added AFL_SKIP_CHECKS to bypass binary checks when really warranted.
    Feature requested by Jakub Wilk.

  - Fixed a couple of typos.

  - Added a warning for runs that are aborted early on.

### Version 0.76b:

  - Incorporated another signal handling fix for Solaris. Suggestion
    submitted by Martin Carpenter.

### Version 0.75b:

  - Implemented a slightly more "elegant" kludge for the %llu glitch (see
    types.h).

  - Relaxed CPU load warnings to stay in sync with reality.

### Version 0.74b:

  - Switched to more responsive exec speed averages and better UI speed
    scaling.

  - Fixed a bug with interrupted reads on Solaris. Issue spotted by Martin
    Carpenter.

### Version 0.73b:

  - Fixed a stray memcpy() instead of memmove() on overlapping buffers.
    Mostly harmless but still dumb. Mistake spotted thanks to David Higgs.

### Version 0.72b:

  - Bumped map size up to 32k. You may want to recompile instrumented
    binaries (but nothing horrible will happen if you don't).

  - Made huge performance improvements for bit-counting functions.

  - Default optimizations now include -funroll-loops. This should have
    interesting effects on the instrumentation. Frankly, I'm just going to
    ship it and see what happens next. I have a good feeling about this.

  - Made a fix for stack alignment crash on MacOS X 10.10; looks like the 
    rhetorical question in the comments in afl-as.h has been answered.
    Tracked down by Mudge Zatko.

### Version 0.71b:

  - Added a fix for the nonsensical MacOS ELF check. Spotted by Mudge Zatko.

  - Made some improvements to ASAN checks.

### Version 0.70b:

  - Added explicit detection of ASANified binaries.

  - Fixed compilation issues on Solaris. Reported by Martin Carpenter.

### Version 0.69b:

  - Improved the detection of non-instrumented binaries.

  - Made the crash counter in -C mode accurate.

  - Fixed an obscure install bug that made afl-as non-functional with the tool
    installed to /usr/bin instead of /usr/local/bin. Found by Florian Kiersch.

  - Fixed for a cosmetic SIGFPE when Ctrl-C is pressed while the fork server
    is spinning up.

### Version 0.68b:

  - Added crash exploration mode! Woot!

### Version 0.67b:

  - Fixed several more typos, the project is now cartified 100% typo-free.
    Thanks to Thomas Jarosch and Jakub Wilk.

  - Made a change to write fuzzer_stats early on.

  - Fixed a glitch when (not!) running on MacOS X as root. Spotted by Tobias
    Ospelt.

  - Made it possible to override -O3 in Makefile. Suggested by Jakub Wilk.

### Version 0.66b:

  - Fixed a very obscure issue with build systems that use gcc as an assembler
    for hand-written .s files; this would confuse afl-as. Affected nss, reported
    by Hanno Boeck.

  - Fixed a bug when cleaning up synchronized fuzzer output dirs. Issue reported
    by Thomas Jarosch.

### Version 0.65b:

  - Cleaned up shell printf escape codes in Makefile. Reported by Jakub Wilk.

  - Added more color to fuzzer_stats, provided short documentation of the file
    format, and made several other stats-related improvements.

### Version 0.64b:

  - Enabled GCC support on MacOS X.

### Version 0.63b:

  - Provided a new, simplified way to pass data in files (@@). See README.

  - Made additional fixes for 64-bit MacOS X, working around a crashing bug in
    their linker (umpf) and several other things. It's alive!

  - Added a minor workaround for a bug in 64-bit FreeBSD (clang -m32 -g doesn't
    work on that platform, but clang -m32 does, so we no longer insert -g).

  - Added a build-time warning for inverse video terminals and better
    instructions in status_screen.txt.

### Version 0.62b:

  - Made minor improvements to the allocator, as suggested by Tobias Ospelt.

  - Added example instrumented memcmp() in examples/instrumented_cmp.

  - Added a speculative fix for MacOS X (clang detection, again).

  - Fixed typos in parallel_fuzzing.txt. Problems spotted by Thomas Jarosch.

### Version 0.61b:

  - Fixed a minor issue with clang detection on systems with a clang cc
    wrapper, so that afl-gcc doesn't confuse it with GCC.

  - Made cosmetic improvements to docs and to the CPU load indicator.

  - Fixed a glitch with crash removal (README.txt left behind, d'oh).

### Version 0.60b:

  - Fixed problems with jump tables generated by exotic versions of GCC. This
    solves an outstanding problem on OpenBSD when using afl-gcc + PIE (not
    present with afl-clang).

  - Fixed permissions on one of the sample archives.

  - Added a lahf / sahf workaround for OpenBSD (their assembler doesn't know
    about these opcodes).

  - Added docs/INSTALL.

### Version 0.59b:

  - Modified 'make install' to also install test cases.

  - Provided better pointers to installed README in afl-fuzz.

  - More work on RLIMIT_AS for OpenBSD.

### Version 0.58b:

  - Added a core count check on Linux.

  - Refined the code for the lack-of-RLIMIT_AS case on OpenBSD.

  - Added a rudimentary CPU utilization meter to help with optimal loading.

### Version 0.57b:

  - Made fixes to support FreeBSD and OpenBSD: use_64bit is now inferred if not
    explicitly specified when calling afl-as, and RLIMIT_AS is behind an #ifdef.
    Thanks to Fabian Keil and Jonathan Gray for helping troubleshoot this.

  - Modified 'make install' to also install docs (in /usr/local/share/doc/afl).

  - Fixed a typo in status_screen.txt.

  - Made a couple of Makefile improvements as proposed by Jakub Wilk.

### Version 0.56b:

  - Added probabilistic instrumentation density reduction in ASAN mode. This
    compensates for ASAN-specific branches in a crude but workable way.

  - Updated notes_for_asan.txt.

### Version 0.55b:

  - Implemented smarter out_dir behavior, automatically deleting directories
    that don't contain anything of special value. Requested by several folks,
    including Hanno Boeck.

  - Added more detail in fuzzer_stats (start time, run time, fuzzer PID).

  - Implemented support for configurable install prefixes in Makefile
    ($PREFIX), as requested by Luca Barbato.

  - Made it possible to resume by doing -i <out_dir>, without having to specify
    -i <out_dir>/queue/.

### Version 0.54b:

  - Added a fix for -Wformat warning messages (oops, I thought this had been in
    place for a while).

### Version 0.53b:

  - Redesigned the crash & hang duplicate detection code to better deal with
    fault conditions that can be reached in a multitude of ways.

    The old approach could be compared to hashing stack traces to de-dupe
    crashes, a method prone to crash count inflation. The alternative I
    wanted to avoid would be equivalent to just looking at crash %eip,
    which can have false negatives in common functions such as memcpy().

    The middle ground currently used in afl-fuzz can be compared to looking
    at every line item in the stack trace and tagging crashes as unique if
    we see any function name that we haven't seen before (or if something that
    we have *always* seen there suddenly disappears). We do the comparison
    without paying any attention to ordering or hit counts. This can still
    cause some crash inflation early on, but the problem will quickly taper
    off. So, you may get 20 dupes instead of 5,000.
    
  - Added a fix for harmless but absurd trim ratios shown if the first exec in
    the trimmer timed out. Spotted by @EspenGx.

### Version 0.52b:

  - Added a quick summary of the contents in examples/.

  - Made a fix to the process of writing fuzzer_stats.

  - Slightly reorganized the .state/ directory, now recording redundant paths,
    too. Note that this breaks the ability to properly resume older sessions 
    - sorry about that.

    (To fix this, simply move <out_dir>/.state/* from an older run
    to <out_dir>/.state/deterministic_done/*.)

### Version 0.51b:

  - Changed the search order for afl-as to avoid the problem with older copies
    installed system-wide; this also means that I can remove the Makefile check
    for that.

  - Made it possible to set instrumentation ratio of 0%.

  - Introduced some typos, fixed others.

  - Fixed the test_prev target in Makefile, as reported by Ozzy Johnson.

### Version 0.50b:

  - Improved the 'make install' logic, as suggested by Padraig Brady.

  - Revamped various bits of the documentation, especially around perf_tips.txt;
    based on the feedback from Alexander Cherepanov.

  - Added AFL_INST_RATIO to afl-as. The only case where this comes handy is
    ffmpeg, at least as far as I can tell. (Trivia: the current version of 
    ffmpeg ./configure also ignores CC and --cc, probably unintentionally).

  - Added documentation for all environmental variables (env_variables.txt).

  - Implemented a visual warning for excessive or insufficient bitmap density.

  - Changed afl-gcc to add -O3 by default; use AFL_DONT_OPTIMIZE if you don't
    like that. Big speed gain for ffmpeg, so seems like a good idea.

  - Made a regression fix to afl-as to ignore .LBB labels in gcc mode.

### Version 0.49b:

  - Fixed more typos, as found by Jakub Wilk.

  - Added support for clang!

  - Changed AFL_HARDEN to *not* include ASAN by default. Use AFL_USE_ASAN if
    needed. The reasons for this are in notes_for_asan.txt.

  - Switched from configure auto-detection to isatty() to keep afl-as and
    afl-gcc quiet.

  - Improved installation process to properly create symlinks, rather than
    copies of binaries.

### Version 0.48b:

  - Improved afl-fuzz to force-set ASAN_OPTIONS=abort_on_error=1. Otherwise,
    ASAN crashes wouldn't be caught at all. Reported by Hanno Boeck.

  - Improved Makefile mkdir logic, as suggested by Hanno Boeck.

  - Improved the 64-bit instrumentation to properly save r8-r11 registers in
    the x86 setup code. The old behavior could cause rare problems running
    *without* instrumentation when the first function called in a particular
    .o file has 5+ parameters. No impact on code running under afl-fuzz or
    afl-showmap. Issue spotted by Padraig Brady.

### Version 0.47b:

  - Fixed another Makefile bug for parallel builds of afl. Problem identified
    by Richard W. M. Jones.

  - Added support for suffixes for -m.

  - Updated the documentation and added notes_for_asan.txt. Based on feedback
    from Hanno Boeck, Ben Laurie, and others.

  - Moved the project to http://lcamtuf.coredump.cx/afl/.

### Version 0.46b:

  - Cleaned up Makefile dependencies for parallel builds. Requested by 
    Richard W. M. Jones.

  - Added support for DESTDIR in Makefile. Once again suggested by
    Richard W. M. Jones :-)

  - Removed all the USE_64BIT stuff; we now just auto-detect compilation mode.
    As requested by many callers to the show.

  - Fixed rare problems with programs that use snippets of assembly and
    switch between .code32 and .code64. Addresses a glitch spotted by
    Hanno Boeck with compiling ToT gdb.

### Version 0.45b:

  - Implemented a test case trimmer. Results in 20-30% size reduction for many
    types of work loads, with very pronounced improvements in path discovery
    speeds.

  - Added better warnings for various problems with input directories.

  - Added a Makefile warning for older copies, based on counterintuitive
    behavior observed by Hovik Manucharyan.

  - Added fuzzer_stats file for status monitoring. Suggested by @dronesec.

  - Fixed moar typos, thanks to Alexander Cherepanov.

  - Implemented better warnings for ASAN memory requirements, based on calls
    from several angry listeners.

  - Switched to saner behavior with non-tty stdout (less output generated,
    no ANSI art).

### Version 0.44b:

  - Added support for AFL_CC and AFL_CXX, based on a patch from Ben Laurie.

  - Replaced afl-fuzz -S -D with -M for simplicity.

  - Added a check for .section .text; lack of this prevented main() from
    getting instrumented for some users. Reported by Tom Ritter.

  - Reorganized the testcases/ directory.

  - Added an extra check to confirm that the build is operational.

  - Made more consistent use of color reset codes, as suggested by Oliver
    Kunz.

### Version 0.43b:

  - Fixed a bug with 64-bit gcc -shared relocs.

  - Removed echo -e from Makefile for compatibility with dash. Suggested
    by Jakub Wilk.

  - Added status_screen.txt.

  - Added examples/canvas_harness.

  - Made a minor change to the Makefile GCC check. Suggested by Hanno Boeck.

### Version 0.42b:

  - Fixed a bug with red zone handling for 64-bit (oops!). Problem reported by
    Felix Groebert.

  - Implemented horribly experimental ARM support in examples/arm_support.

  - Made several improvements to error messages.

  - Added AFL_QUIET to silence afl-gcc and afl-as when using wonky build
    systems. Reported by Hanno Boeck.

  - Improved check for 64-bit compilation, plus several sanity checks
    in Makefile.

### Version 0.41b:

  - Fixed a fork served bug for processes that call execve().

  - Made minor compatibility fixes to Makefile, afl-gcc; suggested by Jakub
    Wilk.

  - Fixed triage_crashes.sh to work with the new layout of output directories.
    Suggested by Jakub Wilk.

  - Made multiple performance-related improvements to the injected
    instrumentation.

  - Added visual indication of the number of imported paths.

  - Fixed afl-showmap to make it work well with new instrumentation.

  - Added much better error messages for crashes when importing test cases
    or otherwise calibrating the binary.

### Version 0.40b:

  - Added support for parallelized fuzzing. Inspired by earlier patch
    from Sebastian Roschke.

  - Added an example in examples/distributed_fuzzing/.

### Version 0.39b:

  - Redesigned status screen, now 90% more spiffy.

  - Added more verbose and user-friendly messages for some common problems.

  - Modified the resumption code to reconstruct path depth.

  - Changed the code to inhibit core dumps and improve the ability to detect
    SEGVs.

  - Added a check for redirection of core dumps to programs.

  - Made a minor improvement to the handling of variable paths.

  - Made additional performance tweaks to afl-fuzz, chiefly around mem limits.

  - Added performance_tips.txt.

### Version 0.38b:

  - Fixed an fd leak and +cov tracking bug resulting from changes in 0.37b.

  - Implemented auto-scaling for screen update speed.

  - Added a visual indication when running in non-instrumented mode.

### Version 0.37b:

  - Added fuzz state tracking for more seamless resumption of aborted
    fuzzing sessions.

  - Removed the -D option, as it's no longer necessary.

  - Refactored calibration code and improved startup reporting.

  - Implemented dynamically scaled timeouts, so that you don't need to
    play with -t except in some very rare cases.

  - Added visual notification for slow binaries.

  - Improved instrumentation to explicitly cover the other leg of every
    branch.

### Version 0.36b:

  - Implemented fork server support to avoid the overhead of execve(). A
    nearly-verbatim design from Jann Horn; still pending part 2 that would
    also skip initial setup steps (thinking about reliable heuristics now).

  - Added a check for shell scripts used as fuzz targets.

  - Added a check for fuzz jobs that don't seem to be finding anything.

  - Fixed the way IGNORE_FINDS works (was a bit broken after adding splicing
    and path skip heuristics).

### Version 0.35b:

  - Properly integrated 64-bit instrumentation into afl-as.

### Version 0.34b:

  - Added a new exec count classifier (the working theory is that it gets
    meaningful coverage with fewer test cases spewed out).

### Version 0.33b:

  - Switched to new, somewhat experimental instrumentation that tries to
    target only arcs, rather than every line. May be fragile, but is a lot
    faster (2x+).

  - Made several other cosmetic fixes and typo corrections, thanks to
    Jakub Wilk.

### Version 0.32b:

  - Another take at fixing the C++ exception thing. Reported by Jakub Wilk.

### Version 0.31b:

  - Made another fix to afl-as to address a potential problem with newer
    versions of GCC (introduced in 0.28b). Thanks to Jann Horn.

### Version 0.30b:

  - Added more detail about the underlying operations in file names.

### Version 0.29b:

  - Made some general improvements to chunk operations.

### Version 0.28b:

  - Fixed C++ exception handling in newer versions of GCC. Problem diagnosed
    by Eberhard Mattes.

  - Fixed the handling of the overflow flag. Once again, thanks to
    Eberhard Mattes.

### Version 0.27b:

  - Added prioritization of new paths over the already-fuzzed ones.

  - Included spliced test case ID in the output file name.

  - Fixed a rare, cosmetic null ptr deref after Ctrl-C.

  - Refactored the code to make copies of test cases in the output directory.

  - Switched to better output file names, keeping track of stage and splicing
    sources.

### Version 0.26b:

  - Revamped storage of testcases, -u option removed,

  - Added a built-in effort minimizer to get rid of potentially redundant
    inputs,

  - Provided a testcase count minimization script in examples/,

  - Made miscellaneous improvements to directory and file handling.

  - Fixed a bug in timeout detection.

### Version 0.25b:

  - Improved count-based instrumentation.

  - Improved the hang deduplication logic.

  - Added -cov prefixes for test cases.

  - Switched from readdir() to scandir() + alphasort() to preserve ordering of
    test cases.

  - Added a splicing strategy.

  - Made various minor UI improvements and several other bugfixes.

### Version 0.24b:

  - Added program name to the status screen, plus the -T parameter to go with
    it.

### Version 0.23b:

  - Improved the detection of variable behaviors.

  - Added path depth tracking,

  - Improved the UI a bit,

  - Switched to simplified (XOR-based) tuple instrumentation.

### Version 0.22b:

  - Refactored the handling of long bitflips and some swaps.

  - Fixed the handling of gcc -pipe, thanks to anonymous reporter.

### Version 0.21b (2013-11-12):

  - Initial public release.

  - Added support for use of multiple custom mutators which can be specified using 
    the environment variable AFL_CUSTOM_MUTATOR_LIBRARY.<|MERGE_RESOLUTION|>--- conflicted
+++ resolved
@@ -10,15 +10,10 @@
 
 
 ### Version ++3.01a (release)
-<<<<<<< HEAD
   - afl-fuzz
     - fix crash for very, very fast targets+systems, thanks for reporting @mhlakhani
     - switched to a faster RNG
     - added hghwng's patch for faster trace map analysis
-=======
-  - fix crash for very, very fast targets+systems (thanks to mhlakhani
-    for reporting)
->>>>>>> c28ecbbb
   - added dummy Makefile to instrumentation/
   - afl-cc
     - allow instrumenting LLVMFuzzerTestOneInput
