#include <errno.h>
#include <fcntl.h>
#include <limits.h>
<<<<<<< HEAD
#include <sys/mman.h>
#include <sys/syscall.h>
#include <unistd.h>
=======
#include <syscall.h>
>>>>>>> 7bcd4e29

#include "frida-gum.h"

#include "debug.h"

#include "util.h"

#define DEFAULT_MMAP_MIN_ADDR (32UL << 10)
<<<<<<< HEAD
#define MAX_MEMFD_SIZE (64UL << 10)
=======
#define FD_TMP_MAX_SIZE 65536
>>>>>>> 7bcd4e29

extern struct cmp_map *__afl_cmp_map;
static GArray *        cmplog_ranges = NULL;
static GHashTable *    hash_yes = NULL;
static GHashTable *    hash_no = NULL;

<<<<<<< HEAD
static long page_size = 0;
static long page_offset_mask = 0;
static long page_mask = 0;
=======
static GArray *cmplog_ranges = NULL;
static int     fd_tmp = -1;
static ssize_t fd_tmp_size = 0;
>>>>>>> 7bcd4e29

static gboolean cmplog_range(const GumRangeDetails *details,
                             gpointer               user_data) {

  GArray *       cmplog_ranges = (GArray *)user_data;
  GumMemoryRange range = *details->range;
  g_array_append_val(cmplog_ranges, range);
  return TRUE;

}

static gint cmplog_sort(gconstpointer a, gconstpointer b) {

  return ((GumMemoryRange *)b)->base_address -
         ((GumMemoryRange *)a)->base_address;

}

<<<<<<< HEAD
static void cmplog_get_ranges(void) {
=======
static int cmplog_create_temp(void) {

  const char *tmpdir = g_get_tmp_dir();
  OKF("CMPLOG Temporary directory: %s", tmpdir);
  gchar *fname = g_strdup_printf("%s/frida-cmplog-XXXXXX", tmpdir);
  OKF("CMPLOG Temporary file template: %s", fname);
  int fd = mkstemp(fname);
  OKF("CMPLOG Temporary file: %s", fname);

  if (fd < 0) {

    FATAL("Failed to create temp file: %s, errno: %d", fname, errno);

  }

  if (unlink(fname) < 0) {

    FATAL("Failed to unlink temp file: %s (%d), errno: %d", fname, fd, errno);

  }

  if (ftruncate(fd, 0) < 0) {

    FATAL("Failed to ftruncate temp file: %s (%d), errno: %d", fname, fd,
          errno);

  }

  g_free(fname);

  return fd;

}

void cmplog_init(void) {
>>>>>>> 7bcd4e29

  OKF("CMPLOG - Collecting ranges");

  cmplog_ranges = g_array_sized_new(false, false, sizeof(GumMemoryRange), 100);
  gum_process_enumerate_ranges(GUM_PAGE_READ, cmplog_range, cmplog_ranges);
  g_array_sort(cmplog_ranges, cmplog_sort);

}

void cmplog_init(void) {

  if (__afl_cmp_map != NULL) { OKF("CMPLOG mode enabled"); }

  cmplog_get_ranges();

  for (guint i = 0; i < cmplog_ranges->len; i++) {

    GumMemoryRange *range = &g_array_index(cmplog_ranges, GumMemoryRange, i);
    OKF("CMPLOG Range - %3u: 0x%016" G_GINT64_MODIFIER
        "X - 0x%016" G_GINT64_MODIFIER "X",
        i, range->base_address, range->base_address + range->size);

  }

  page_size = sysconf(_SC_PAGE_SIZE);
  page_offset_mask = page_size - 1;
  page_mask = ~(page_offset_mask);

  hash_yes = g_hash_table_new(g_direct_hash, g_direct_equal);
  if (hash_yes == NULL) {

    FATAL("Failed to g_hash_table_new, errno: %d", errno);

  }

  hash_no = g_hash_table_new(g_direct_hash, g_direct_equal);
  if (hash_no == NULL) {

    FATAL("Failed to g_hash_table_new, errno: %d", errno);

  }

  /*
   * We can't use /dev/null or /dev/zero for this since it appears that they
   * don't validate the input buffer. Persumably as an optimization because they
   * don't actually write any data. The file will be deleted on close.
   */
  fd_tmp = cmplog_create_temp();

}

static gboolean cmplog_contains(GumAddress inner_base, GumAddress inner_limit,
                                GumAddress outer_base, GumAddress outer_limit) {

  return (inner_base >= outer_base && inner_limit <= outer_limit);

}

gboolean cmplog_test_addr(guint64 addr, size_t size) {

  if (g_hash_table_contains(hash_yes, (gpointer)addr)) { return true; }
  if (g_hash_table_contains(hash_no, (gpointer)addr)) { return false; }

  void * page_addr = (void *)(addr & page_mask);
  size_t page_offset = addr & page_offset_mask;

  /* If it spans a page, then bail */
  if (page_size - page_offset < size) { return false; }

  /*
   * Our address map can change (e.g. stack growth), use msync as a fallback to
   * validate our address.
   */
  if (msync(page_addr, page_offset + size, MS_ASYNC) < 0) {

    if (!g_hash_table_add(hash_no, (gpointer)addr)) {

      FATAL("Failed - g_hash_table_add");

    }

    return false;

  } else {

    if (!g_hash_table_add(hash_yes, (gpointer)addr)) {

      FATAL("Failed - g_hash_table_add");

    }

    return true;

  }

}

gboolean cmplog_is_readable(guint64 addr, size_t size) {

  if (cmplog_ranges == NULL) FATAL("CMPLOG not initialized");

  /*
   * The Linux kernel prevents mmap from allocating from the very bottom of the
   * address space to mitigate NULL pointer dereference attacks. The exact size
   * is set by sysctl by setting mmap_min_addr and 64k is suggested on most
   * platforms with 32k on ARM systems. We therefore fail fast if the address
   * is lower than this. This should avoid some overhead when functions are
   * called where one of the parameters is a size, or a some other small value.
   */
  if (addr < DEFAULT_MMAP_MIN_ADDR) { return false; }

  /* Check our addres/length don't wrap around */
  if (SIZE_MAX - addr < size) { return false; }

  GumAddress inner_base = addr;
  GumAddress inner_limit = inner_base + size;

  for (guint i = 0; i < cmplog_ranges->len; i++) {

    GumMemoryRange *range = &g_array_index(cmplog_ranges, GumMemoryRange, i);

    GumAddress outer_base = range->base_address;
    GumAddress outer_limit = outer_base + range->size;

    if (cmplog_contains(inner_base, inner_limit, outer_base, outer_limit))
      return true;

  }

<<<<<<< HEAD
  if (cmplog_test_addr(addr, size)) { return true; }
=======
  /*
   * Our address map can change (e.g. stack growth), use write as a fallback to
   * validate our address.
   */
  ssize_t written = syscall(__NR_write, fd_tmp, (void *)addr, size);

  /*
   * If the write succeeds, then the buffer must be valid otherwise it would
   * return EFAULT
   */
  if (written > 0) {

    fd_tmp_size += written;
    if (fd_tmp_size > FD_TMP_MAX_SIZE) {

      /*
       * Truncate the file, we don't want our temp file to continue growing!
       */
      if (ftruncate(fd_tmp, 0) < 0) {

        FATAL("Failed to truncate fd_tmp (%d), errno: %d", fd_tmp, errno);

      }

      fd_tmp_size = 0;

    }

    if ((size_t)written == size) { return true; }

  }
>>>>>>> 7bcd4e29

  return false;

}
<|MERGE_RESOLUTION|>--- conflicted
+++ resolved
@@ -1,13 +1,9 @@
 #include <errno.h>
 #include <fcntl.h>
 #include <limits.h>
-<<<<<<< HEAD
 #include <sys/mman.h>
 #include <sys/syscall.h>
 #include <unistd.h>
-=======
-#include <syscall.h>
->>>>>>> 7bcd4e29
 
 #include "frida-gum.h"
 
@@ -16,26 +12,16 @@
 #include "util.h"
 
 #define DEFAULT_MMAP_MIN_ADDR (32UL << 10)
-<<<<<<< HEAD
 #define MAX_MEMFD_SIZE (64UL << 10)
-=======
-#define FD_TMP_MAX_SIZE 65536
->>>>>>> 7bcd4e29
 
 extern struct cmp_map *__afl_cmp_map;
 static GArray *        cmplog_ranges = NULL;
 static GHashTable *    hash_yes = NULL;
 static GHashTable *    hash_no = NULL;
 
-<<<<<<< HEAD
 static long page_size = 0;
 static long page_offset_mask = 0;
 static long page_mask = 0;
-=======
-static GArray *cmplog_ranges = NULL;
-static int     fd_tmp = -1;
-static ssize_t fd_tmp_size = 0;
->>>>>>> 7bcd4e29
 
 static gboolean cmplog_range(const GumRangeDetails *details,
                              gpointer               user_data) {
@@ -54,45 +40,7 @@
 
 }
 
-<<<<<<< HEAD
 static void cmplog_get_ranges(void) {
-=======
-static int cmplog_create_temp(void) {
-
-  const char *tmpdir = g_get_tmp_dir();
-  OKF("CMPLOG Temporary directory: %s", tmpdir);
-  gchar *fname = g_strdup_printf("%s/frida-cmplog-XXXXXX", tmpdir);
-  OKF("CMPLOG Temporary file template: %s", fname);
-  int fd = mkstemp(fname);
-  OKF("CMPLOG Temporary file: %s", fname);
-
-  if (fd < 0) {
-
-    FATAL("Failed to create temp file: %s, errno: %d", fname, errno);
-
-  }
-
-  if (unlink(fname) < 0) {
-
-    FATAL("Failed to unlink temp file: %s (%d), errno: %d", fname, fd, errno);
-
-  }
-
-  if (ftruncate(fd, 0) < 0) {
-
-    FATAL("Failed to ftruncate temp file: %s (%d), errno: %d", fname, fd,
-          errno);
-
-  }
-
-  g_free(fname);
-
-  return fd;
-
-}
-
-void cmplog_init(void) {
->>>>>>> 7bcd4e29
 
   OKF("CMPLOG - Collecting ranges");
 
@@ -222,41 +170,7 @@
 
   }
 
-<<<<<<< HEAD
   if (cmplog_test_addr(addr, size)) { return true; }
-=======
-  /*
-   * Our address map can change (e.g. stack growth), use write as a fallback to
-   * validate our address.
-   */
-  ssize_t written = syscall(__NR_write, fd_tmp, (void *)addr, size);
-
-  /*
-   * If the write succeeds, then the buffer must be valid otherwise it would
-   * return EFAULT
-   */
-  if (written > 0) {
-
-    fd_tmp_size += written;
-    if (fd_tmp_size > FD_TMP_MAX_SIZE) {
-
-      /*
-       * Truncate the file, we don't want our temp file to continue growing!
-       */
-      if (ftruncate(fd_tmp, 0) < 0) {
-
-        FATAL("Failed to truncate fd_tmp (%d), errno: %d", fd_tmp, errno);
-
-      }
-
-      fd_tmp_size = 0;
-
-    }
-
-    if ((size_t)written == size) { return true; }
-
-  }
->>>>>>> 7bcd4e29
 
   return false;
 
