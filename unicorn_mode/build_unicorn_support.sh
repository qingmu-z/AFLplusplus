#!/bin/sh
#
# american fuzzy lop++ - unicorn mode build script
# ------------------------------------------------
#
# Originally written by Nathan Voss <njvoss99@gmail.com>
# 
# Adapted from code by Andrew Griffiths <agriffiths@google.com> and
#                      Michal Zalewski
#
# Adapted for AFLplusplus by Dominik Maier <mail@dmnk.co>
#
# CompareCoverage and NeverZero counters by Andrea Fioraldi
#                                <andreafioraldi@gmail.com>
#
# Copyright 2017 Battelle Memorial Institute. All rights reserved.
# Copyright 2019 AFLplusplus Project. All rights reserved.
#
# Licensed under the Apache License, Version 2.0 (the "License");
# you may not use this file except in compliance with the License.
# You may obtain a copy of the License at:
#
#   http://www.apache.org/licenses/LICENSE-2.0
#
# This script downloads, patches, and builds a version of Unicorn with
# minor tweaks to allow Unicorn-emulated binaries to be run under
# afl-fuzz. 
#
# The modifications reside in patches/*. The standalone Unicorn library
# will be written to /usr/lib/libunicornafl.so, and the Python bindings
# will be installed system-wide.
#
# You must make sure that Unicorn Engine is not already installed before
# running this script. If it is, please uninstall it first.

UNICORN_URL="https://github.com/unicorn-engine/unicorn/archive/24f55a7973278f20f0de21b904851d99d4716263.tar.gz"
UNICORN_SHA384="7180d47ca52c99b4c073a343a2ead91da1a829fdc3809f3ceada5d872e162962eab98873a8bc7971449d5f34f41fdb93"

echo "================================================="
echo "Unicorn-AFL build script"
echo "================================================="
echo

echo "[*] Performing basic sanity checks..."

PLT=`uname -s`

if [ ! "$PLT" = "Linux" ] && [ ! "$PLT" = "Darwin" ] && [ ! "$PLT" = "FreeBSD" ] && [ ! "$PLT" = "NetBSD" ] && [ ! "$PLT" = "OpenBSD" ]; then

  echo "[-] Error: Unicorn instrumentation is unsupported on $PLT."
  exit 1
  
fi

if [ ! -f "patches/afl-unicorn-cpu-inl.h" -o ! -f "../config.h" ]; then

  echo "[-] Error: key files not found - wrong working directory?"
  exit 1

fi

if [ ! -f "../afl-showmap" ]; then

  echo "[-] Error: ../afl-showmap not found - compile AFL first!"
  exit 1

fi

if [ "$PLT" = "Linux" ]; then
  CKSUMCMD='sha384sum --'
  PYTHONBIN=python2
  MAKECMD=make
  TARCMD=tar
  EASY_INSTALL=easy_install
fi

if [ "$PLT" = "Darwin" ]; then
<<<<<<< HEAD
  CKSUMCMD="shasum -a 384 --tag"
=======
  CKSUMCMD="shasum -a 384"
>>>>>>> a09cfd57
  PYTHONBIN=python2.7
  MAKECMD=make
  TARCMD=tar
  EASY_INSTALL=easy_install-2.7
fi

if [ "$PLT" = "FreeBSD" ]; then
  CKSUMCMD="sha384 -q"
  PYTHONBIN=python2.7
  MAKECMD=gmake
  TARCMD=gtar
  EASY_INSTALL=easy_install-2.7
fi

if [ "$PLT" = "NetBSD" ] || [ "$PLT" = "OpenBSD" ]; then
  CKSUMCMD="cksum -a sha384 -q"
  PYTHONBIN=python2.7
  MAKECMD=gmake
  TARCMD=gtar
  EASY_INSTALL=easy_install-2.7
fi

for i in wget $PYTHONBIN automake autoconf $MAKECMD $TARCMD; do

  T=`which "$i" 2>/dev/null`

  if [ "$T" = "" ]; then

    echo "[-] Error: '$i' not found. Run 'sudo apt-get install $i'."
    exit 1

  fi

done

if ! which $EASY_INSTALL > /dev/null; then

  # work around for unusual installs
  if [ '!' -e /usr/lib/python2.7/dist-packages/easy_install.py ] && [ '!' -e /usr/local/lib/python2.7/dist-packages/easy_install.py ] && [ '!' -e /usr/pkg/lib/python2.7/dist-packages/easy_install.py ]; then

    echo "[-] Error: Python setup-tools not found. Run 'sudo apt-get install python-setuptools'."
    exit 1

  fi

fi

if echo "$CC" | grep -qF /afl-; then

  echo "[-] Error: do not use afl-gcc or afl-clang to compile this tool."
  exit 1

fi

echo "[+] All checks passed!"

ARCHIVE="`basename -- "$UNICORN_URL"`"

CKSUM=`$CKSUMCMD "$ARCHIVE" 2>/dev/null | cut -d' ' -f1`

if [ ! "$CKSUM" = "$UNICORN_SHA384" ]; then

  echo "[*] Downloading Unicorn v1.0.1 from the web..."
  rm -f "$ARCHIVE"
  # NetBSD does not support SSL in the userland, we gotta trust github url
  wget --no-check-certificate -O "$ARCHIVE" -- "$UNICORN_URL" || exit 1

<<<<<<< HEAD
  CKSUM=`CHKSUMCMD "$ARCHIVE" 2>/dev/null | cut -d' ' -f1`
=======
  CKSUM=`CKSUMCMD "$ARCHIVE" 2>/dev/null | cut -d' ' -f1`
>>>>>>> a09cfd57

fi

if [ "$CKSUM" = "$UNICORN_SHA384" ]; then

  echo "[+] Cryptographic signature on $ARCHIVE checks out."

else

  echo "[-] Error: signature mismatch on $ARCHIVE (perhaps download error?)."
  exit 1

fi

echo "[*] Uncompressing archive (this will take a while)..."

rm -rf "unicorn" || exit 1
mkdir "unicorn" || exit 1
$TARCMD xzf "$ARCHIVE" -C ./unicorn --strip-components=1 || exit 1

echo "[+] Unpacking successful."

#rm -rf "$ARCHIVE" || exit 1

echo "[*] Applying patches..."

cp patches/*.h unicorn || exit 1
patch -p1 --directory unicorn < patches/patches.diff || exit 1
patch -p1 --directory unicorn < patches/compcov.diff || exit 1

echo "[+] Patching done."

echo "[*] Configuring Unicorn build..."

cd "unicorn" || exit 1

echo "[+] Configuration complete."

echo "[*] Attempting to build Unicorn (fingers crossed!)..."

UNICORN_QEMU_FLAGS="--python=$PYTHONBIN" $MAKECMD -j4 || exit 1

echo "[+] Build process successful!"

echo "[*] Installing Unicorn python bindings..."
cd bindings/python || exit 1
if [ -z "$VIRTUAL_ENV" ]; then
  echo "[*] Info: Installing python unicorn using --user"
  $PYTHONBIN setup.py install --user || exit 1
else
  echo "[*] Info: Installing python unicorn to virtualenv: $VIRTUAL_ENV"
  $PYTHONBIN setup.py install || exit 1
fi
export LIBUNICORN_PATH='$(pwd)' # in theory, this allows to switch between afl-unicorn and unicorn so files.

cd ../../ || exit 1

echo "[+] Unicorn bindings installed successfully."

# Compile the sample, run it, verify that it works!
echo "[*] Testing unicorn-mode functionality by running a sample test harness under afl-unicorn"

cd ../samples/simple || exit 1

# Run afl-showmap on the sample application. If anything comes out then it must have worked!
unset AFL_INST_RATIO
echo 0 | ../../../afl-showmap -U -m none -q -o .test-instr0 -- $PYTHONBIN simple_test_harness.py ./sample_inputs/sample1.bin || exit 1

if [ -s .test-instr0 ]
then
  
  echo "[+] Instrumentation tests passed. "
  echo "[+] All set, you can now use Unicorn mode (-U) in afl-fuzz!"
  RETVAL=0

else

  echo "[-] Error: Unicorn mode doesn't seem to work!"
  RETVAL=1

fi

rm -f .test-instr0

exit $RETVAL<|MERGE_RESOLUTION|>--- conflicted
+++ resolved
@@ -70,18 +70,16 @@
   CKSUMCMD='sha384sum --'
   PYTHONBIN=python2
   MAKECMD=make
+  CORES=`nproc`
   TARCMD=tar
   EASY_INSTALL=easy_install
 fi
 
 if [ "$PLT" = "Darwin" ]; then
-<<<<<<< HEAD
-  CKSUMCMD="shasum -a 384 --tag"
-=======
   CKSUMCMD="shasum -a 384"
->>>>>>> a09cfd57
   PYTHONBIN=python2.7
   MAKECMD=make
+  CORES=`sysctl hw.ncpu | cut -d' ' -f2`
   TARCMD=tar
   EASY_INSTALL=easy_install-2.7
 fi
@@ -90,6 +88,7 @@
   CKSUMCMD="sha384 -q"
   PYTHONBIN=python2.7
   MAKECMD=gmake
+  CORES=`sysctl hw.ncpu | cut -d' ' -f2`
   TARCMD=gtar
   EASY_INSTALL=easy_install-2.7
 fi
@@ -98,6 +97,7 @@
   CKSUMCMD="cksum -a sha384 -q"
   PYTHONBIN=python2.7
   MAKECMD=gmake
+  CORES=`sysctl hw.ncpu | cut -d' ' -f2`
   TARCMD=gtar
   EASY_INSTALL=easy_install-2.7
 fi
@@ -145,13 +145,9 @@
   echo "[*] Downloading Unicorn v1.0.1 from the web..."
   rm -f "$ARCHIVE"
   # NetBSD does not support SSL in the userland, we gotta trust github url
-  wget --no-check-certificate -O "$ARCHIVE" -- "$UNICORN_URL" || exit 1
-
-<<<<<<< HEAD
-  CKSUM=`CHKSUMCMD "$ARCHIVE" 2>/dev/null | cut -d' ' -f1`
-=======
+  wget -O "$ARCHIVE" -- "$UNICORN_URL" || exit 1
+
   CKSUM=`CKSUMCMD "$ARCHIVE" 2>/dev/null | cut -d' ' -f1`
->>>>>>> a09cfd57
 
 fi
 
@@ -192,7 +188,7 @@
 
 echo "[*] Attempting to build Unicorn (fingers crossed!)..."
 
-UNICORN_QEMU_FLAGS="--python=$PYTHONBIN" $MAKECMD -j4 || exit 1
+UNICORN_QEMU_FLAGS="--python=$PYTHONBIN" $MAKECMD -j$CORES || exit 1
 
 echo "[+] Build process successful!"
 
